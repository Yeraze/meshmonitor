import React, { useState, useEffect, useMemo, useRef, useCallback } from 'react';
import { useTranslation } from 'react-i18next';
import apiService from '../services/api';
import { useToast } from './ToastContainer';
import { MODEM_PRESET_OPTIONS, REGION_OPTIONS } from './configuration/constants';
import type { Channel } from '../types/device';
import { ImportConfigModal } from './configuration/ImportConfigModal';
import { ExportConfigModal } from './configuration/ExportConfigModal';
import SectionNav from './SectionNav';
import { encodePositionFlags, decodePositionFlags } from '../utils/positionFlags';
import { DeviceConfigurationSection } from './admin-commands/DeviceConfigurationSection';
import { ModuleConfigurationSection } from './admin-commands/ModuleConfigurationSection';
import { useAdminCommandsState } from './admin-commands/useAdminCommandsState';
import { buildNodeOptions, filterNodes, type NodeOption } from './admin-commands/nodeOptionsUtils';
import { createEmptyChannelSlot, createChannelFromResponse, isRetryableChannelError, countLoadedChannels } from './admin-commands/channelLoadingUtils';

interface AdminCommandsTabProps {
  nodes: any[];
  currentNodeId: string;
  channels?: Channel[];
  onChannelsUpdated?: () => void;
}


const AdminCommandsTab: React.FC<AdminCommandsTabProps> = ({ nodes, currentNodeId, channels: _channels = [], onChannelsUpdated: _onChannelsUpdated }) => {
  const { t } = useTranslation();
  const { showToast } = useToast();

  // Use consolidated state hook for config-related state
  const {
    state: configState,
    setLoRaConfig,
    setPositionConfig,
    setPositionFlags,
    setMQTTConfig,
    setSecurityConfig,
    setAdminKey,
    addAdminKey,
    removeAdminKey,
    setBluetoothConfig,
    setNeighborInfoConfig,
    setOwnerConfig,
    setDeviceConfig,
  } = useAdminCommandsState();

  // UI and non-config state (keep as useState for now)
  const [selectedNodeNum, setSelectedNodeNum] = useState<number | null>(null);
  const [isExecuting, setIsExecuting] = useState(false);
  const [nodeOptions, setNodeOptions] = useState<NodeOption[]>([]);
  const [searchQuery, setSearchQuery] = useState('');
  const [showSearch, setShowSearch] = useState(false);
  const searchRef = useRef<HTMLDivElement>(null);
  const nodeManagementSearchRef = useRef<HTMLDivElement>(null);
  // Store channels for remote nodes
  const [remoteNodeChannels, setRemoteNodeChannels] = useState<Channel[]>([]);

  // Command-specific state
  const [rebootSeconds, setRebootSeconds] = useState(5);
  const [isRoleDropdownOpen, setIsRoleDropdownOpen] = useState(false);

<<<<<<< HEAD
=======
  // LoRa Config state
  const [usePreset, setUsePreset] = useState(true);
  const [modemPreset, setModemPreset] = useState<number>(0);
  const [bandwidth, setBandwidth] = useState<number>(250);
  const [spreadFactor, setSpreadFactor] = useState<number>(11);
  const [codingRate, setCodingRate] = useState<number>(8);
  const [frequencyOffset, setFrequencyOffset] = useState<number>(0);
  const [overrideFrequency, setOverrideFrequency] = useState<number>(0);
  const [region, setRegion] = useState<number>(0);
  const [hopLimit, setHopLimit] = useState<number>(3);
  const [txPower, setTxPower] = useState<number>(0);
  const [channelNum, setChannelNum] = useState<number>(0);
  const [sx126xRxBoostedGain, setSx126xRxBoostedGain] = useState<boolean>(false);
  const [ignoreMqtt, setIgnoreMqtt] = useState<boolean>(false);
  const [configOkToMqtt, setConfigOkToMqtt] = useState<boolean>(false);

  // Position Config state
  const [positionBroadcastSecs, setPositionBroadcastSecs] = useState(900);
  const [positionSmartEnabled, setPositionSmartEnabled] = useState(true);
  const [fixedPosition, setFixedPosition] = useState(false);
  const [fixedLatitude, setFixedLatitude] = useState<number>(0);
  const [fixedLongitude, setFixedLongitude] = useState<number>(0);
  const [fixedAltitude, setFixedAltitude] = useState<number>(0);

  // MQTT Config state
  const [mqttEnabled, setMqttEnabled] = useState(false);
  const [mqttAddress, setMqttAddress] = useState('');
  const [mqttUsername, setMqttUsername] = useState('');
  const [mqttPassword, setMqttPassword] = useState('');
  const [mqttEncryptionEnabled, setMqttEncryptionEnabled] = useState(true);
  const [mqttJsonEnabled, setMqttJsonEnabled] = useState(false);
  const [mqttRoot, setMqttRoot] = useState('');

  // Security Config state
  const [adminKeys, setAdminKeys] = useState<string[]>(['']);
  const [isManaged, setIsManaged] = useState<boolean>(false);
  const [serialEnabled, setSerialEnabled] = useState<boolean>(false);
  const [debugLogApiEnabled, setDebugLogApiEnabled] = useState<boolean>(false);
  const [adminChannelEnabled, setAdminChannelEnabled] = useState<boolean>(false);

>>>>>>> 42ab87d9
  // Channel Config state - for editing a specific channel
  const [editingChannelSlot, setEditingChannelSlot] = useState<number | null>(null);
  const [channelName, setChannelName] = useState('');
  const [channelPsk, setChannelPsk] = useState('');
  const [channelRole, setChannelRole] = useState<number>(1);
  const [channelUplinkEnabled, setChannelUplinkEnabled] = useState(true);
  const [channelDownlinkEnabled, setChannelDownlinkEnabled] = useState(true);
  const [channelPositionPrecision, setChannelPositionPrecision] = useState<number>(32);
  const [showChannelEditModal, setShowChannelEditModal] = useState(false);

  // Import/Export state
  const [showImportModal, setShowImportModal] = useState(false);
  const [showConfigImportModal, setShowConfigImportModal] = useState(false);
  const [showConfigExportModal, setShowConfigExportModal] = useState(false);
  const [importSlotId, setImportSlotId] = useState<number | null>(null);
  const [importFileContent, setImportFileContent] = useState('');
  const fileInputRef = useRef<HTMLInputElement>(null);

<<<<<<< HEAD
  // Loading state for all configs
  const [isLoadingAllConfigs, setIsLoadingAllConfigs] = useState(false);
  const [loadingProgress, setLoadingProgress] = useState<{ current: number; total: number; configType: string } | null>(null);
=======
  // Loading states for each section
  const [isLoadingOwner, setIsLoadingOwner] = useState(false);
  const [isLoadingDeviceConfig, setIsLoadingDeviceConfig] = useState(false);
  const [isLoadingLoRaConfig, setIsLoadingLoRaConfig] = useState(false);
  const [isLoadingPositionConfig, setIsLoadingPositionConfig] = useState(false);
  const [isLoadingMQTTConfig, setIsLoadingMQTTConfig] = useState(false);
  const [isLoadingSecurityConfig, setIsLoadingSecurityConfig] = useState(false);
>>>>>>> 42ab87d9

  // Node management state (favorites/ignored)
  const [nodeManagementNodeNum, setNodeManagementNodeNum] = useState<number | null>(null);
  const [showNodeManagementSearch, setShowNodeManagementSearch] = useState(false);
  const [nodeManagementSearchQuery, setNodeManagementSearchQuery] = useState('');
  const [isLoadingChannels, setIsLoadingChannels] = useState(false);
  // Track remote node favorite/ignored status separately (key: nodeNum, value: {isFavorite, isIgnored})
  const [remoteNodeStatus, setRemoteNodeStatus] = useState<Map<number, { isFavorite: boolean; isIgnored: boolean }>>(new Map());

  // Collapsible sections state - persist to localStorage
  const [expandedSections, setExpandedSections] = useState<Record<string, boolean>>(() => {
    const stored = localStorage.getItem('adminCommandsExpandedSections');
    if (stored) {
      try {
        return JSON.parse(stored);
      } catch {
        return {};
      }
    }
    // Default: expand main sections, collapse sub-sections
    return {
      'radio-config': false,
      'device-config': false,
      'module-config': false,
      // Sub-sections
      'admin-set-owner': false,
      'admin-device-config': false,
      'admin-position-config': false,
      'admin-bluetooth-config': false,
      'admin-security-config': false,
      'admin-mqtt-config': false,
      'admin-neighborinfo-config': false,
      'admin-channel-config': false,
      'admin-import-export': false,
      'admin-node-management': false,
      'admin-reboot-purge': false,
    };
  });

  // Persist expanded sections to localStorage
  useEffect(() => {
    localStorage.setItem('adminCommandsExpandedSections', JSON.stringify(expandedSections));
  }, [expandedSections]);

  const toggleSection = (sectionId: string) => {
    setExpandedSections(prev => ({ ...prev, [sectionId]: !prev[sectionId] }));
  };

  // Collapsible section component
  const CollapsibleSection: React.FC<{
    id: string;
    title: string;
    children: React.ReactNode;
    defaultExpanded?: boolean;
    headerActions?: React.ReactNode;
    className?: string;
    nested?: boolean;
  }> = ({ id, title, children, defaultExpanded, headerActions, className = '', nested = false }) => {
    const isExpanded = expandedSections[id] ?? defaultExpanded ?? false;

    return (
      <div id={id} className={`settings-section ${className}`} style={{
        marginLeft: nested ? '1.5rem' : '0',
        marginTop: nested ? '0.5rem' : '0'
      }}>
        <div
          style={{
            display: 'flex',
            justifyContent: 'space-between',
            alignItems: 'center',
            padding: '0.75rem 1rem',
            background: 'var(--ctp-surface0)',
            border: '1px solid var(--ctp-surface2)',
            borderRadius: '8px',
            cursor: 'pointer',
            marginBottom: isExpanded ? '1rem' : '0.5rem',
            transition: 'all 0.2s ease',
          }}
          onClick={() => toggleSection(id)}
          onMouseEnter={(e) => e.currentTarget.style.background = 'var(--ctp-surface1)'}
          onMouseLeave={(e) => e.currentTarget.style.background = 'var(--ctp-surface0)'}
        >
          <div style={{ display: 'flex', alignItems: 'center', gap: '0.75rem', flex: 1 }}>
            <span style={{ 
              fontSize: '0.875rem',
              transition: 'transform 0.2s ease',
              transform: isExpanded ? 'rotate(90deg)' : 'rotate(0deg)',
              display: 'inline-block'
            }}>
              ▶
            </span>
            <h3 style={{ margin: 0, borderBottom: 'none', paddingBottom: 0, flex: 1 }}>{title}</h3>
          </div>
          {headerActions && (
            <div onClick={(e) => e.stopPropagation()} style={{ display: 'flex', gap: '0.5rem' }}>
              {headerActions}
            </div>
          )}
        </div>
        {isExpanded && (
          <div style={{
            padding: '0 0.5rem',
            overflow: 'hidden'
          }}>
            {children}
          </div>
        )}
      </div>
    );
  };

  // Memoize node options building
  const nodeOptionsMemo = useMemo(() => {
    return buildNodeOptions(nodes, currentNodeId, t);
  }, [nodes, currentNodeId, t]);

  useEffect(() => {
    setNodeOptions(nodeOptionsMemo);
    
    // Set default to local node (only if not already set)
    if (nodeOptionsMemo.length > 0 && selectedNodeNum === null) {
      setSelectedNodeNum(nodeOptionsMemo[0].nodeNum);
    }
  }, [nodeOptionsMemo, selectedNodeNum]);

  // Filter nodes based on search query
  const filteredNodes = useMemo(() => {
    return filterNodes(nodeOptions, searchQuery);
  }, [nodeOptions, searchQuery]);

  // Filter nodes for node management section
  const filteredNodesForManagement = useMemo(() => {
    return filterNodes(nodeOptions, nodeManagementSearchQuery);
  }, [nodeOptions, nodeManagementSearchQuery]);

  // Close search dropdown when clicking outside
  useEffect(() => {
    const handleClickOutside = (event: MouseEvent) => {
      if (searchRef.current && !searchRef.current.contains(event.target as Node)) {
        setShowSearch(false);
      }
      if (nodeManagementSearchRef.current && !nodeManagementSearchRef.current.contains(event.target as Node)) {
        setShowNodeManagementSearch(false);
      }
    };

    if (showSearch || showNodeManagementSearch) {
      document.addEventListener('mousedown', handleClickOutside);
      return () => document.removeEventListener('mousedown', handleClickOutside);
    }
  }, [showSearch, showNodeManagementSearch]);

  // Clear remote node status when switching target nodes (since status is per-remote-device)
  useEffect(() => {
    setRemoteNodeStatus(new Map());
    // Also clear node management selection when switching target nodes
    setNodeManagementNodeNum(null);
  }, [selectedNodeNum]);

  const handleNodeSelect = useCallback((nodeNum: number) => {
    setSelectedNodeNum(nodeNum);
    const selected = nodeOptions.find(n => n.nodeNum === nodeNum);
    if (selected) {
      setSearchQuery(selected.longName);
    }
    setShowSearch(false);
    
    // Always clear remote node channels when switching nodes
    // They will be populated when Load is clicked
    setRemoteNodeChannels([]);
  }, [nodeOptions]);

  const handleLoadAllConfigs = async () => {
    if (selectedNodeNum === null) {
      showToast(t('admin_commands.please_select_node'), 'error');
      return;
    }

    setIsLoadingAllConfigs(true);
    setLoadingProgress(null);
    const errors: string[] = [];
    const loaded: string[] = [];
    const totalConfigs = 9; // device, lora, position, mqtt, security, bluetooth, neighborinfo, owner, channels

    try {
      // Load all config types sequentially to avoid conflicts and timeouts
      const loadConfig = async (configType: string, step: number, loadFn: (result: any) => void) => {
        setLoadingProgress({ current: step, total: totalConfigs, configType });
        try {
          const result = await apiService.post<{ config: any }>('/api/admin/load-config', { 
            nodeNum: selectedNodeNum, 
            configType 
          });
          if (result?.config) {
            loadFn(result);
            loaded.push(configType);
          }
        } catch (_err) {
          errors.push(configType);
        }
      };

      const loadOwner = async (step: number) => {
        setLoadingProgress({ current: step, total: totalConfigs, configType: 'owner' });
        try {
          const result = await apiService.post<{ owner: any }>('/api/admin/load-owner', { 
            nodeNum: selectedNodeNum 
          });
          if (result?.owner) {
            const owner = result.owner;
            setOwnerConfig({
              longName: owner.longName,
              shortName: owner.shortName,
              isUnmessagable: owner.isUnmessagable
            });
            loaded.push('owner');
          }
        } catch (_err) {
          errors.push('owner');
        }
      };

      // Load configs sequentially with small delays between requests
      await loadConfig('device', 1, (result) => {
        const config = result.config;
        setDeviceConfig({
          role: config.role,
          nodeInfoBroadcastSecs: config.nodeInfoBroadcastSecs
        });
      });
      await new Promise(resolve => setTimeout(resolve, 200)); // Small delay between requests

      await loadConfig('lora', 2, (result) => {
        const config = result.config;
<<<<<<< HEAD
        setLoRaConfig({
          usePreset: config.usePreset,
          modemPreset: config.modemPreset,
          bandwidth: config.bandwidth,
          spreadFactor: config.spreadFactor,
          codingRate: config.codingRate,
          frequencyOffset: config.frequencyOffset,
          overrideFrequency: config.overrideFrequency,
          region: config.region,
          hopLimit: config.hopLimit,
          txPower: config.txPower,
          channelNum: config.channelNum,
          sx126xRxBoostedGain: config.sx126xRxBoostedGain,
          ignoreMqtt: config.ignoreMqtt,
          configOkToMqtt: config.configOkToMqtt
        });
      });
      await new Promise(resolve => setTimeout(resolve, 200));
=======
        if (config.usePreset !== undefined) setUsePreset(config.usePreset);
        if (config.modemPreset !== undefined) setModemPreset(config.modemPreset);
        if (config.bandwidth !== undefined) setBandwidth(config.bandwidth);
        if (config.spreadFactor !== undefined) setSpreadFactor(config.spreadFactor);
        if (config.codingRate !== undefined) setCodingRate(config.codingRate);
        if (config.frequencyOffset !== undefined) setFrequencyOffset(config.frequencyOffset);
        if (config.overrideFrequency !== undefined) setOverrideFrequency(config.overrideFrequency);
        if (config.region !== undefined) setRegion(config.region);
        if (config.hopLimit !== undefined) setHopLimit(config.hopLimit);
        if (config.txPower !== undefined) setTxPower(config.txPower);
        if (config.channelNum !== undefined) setChannelNum(config.channelNum);
        if (config.sx126xRxBoostedGain !== undefined) setSx126xRxBoostedGain(config.sx126xRxBoostedGain);
        if (config.ignoreMqtt !== undefined) setIgnoreMqtt(config.ignoreMqtt);
        if (config.configOkToMqtt !== undefined) setConfigOkToMqtt(config.configOkToMqtt);
        showToast(t('admin_commands.lora_config_loaded'), 'success');
      } else {
        throw new Error(t('admin_commands.no_config_data'));
      }
    } catch (error: any) {
      showToast(error.message || t('admin_commands.failed_load_lora_config'), 'error');
      throw error; // Re-throw so Promise.all() can catch it
    } finally {
      setIsLoadingLoRaConfig(false);
    }
  };
>>>>>>> 42ab87d9

      await loadConfig('position', 3, (result) => {
        const config = result.config;
        const positionConfig: any = {
          positionBroadcastSecs: config.positionBroadcastSecs,
          positionSmartEnabled: config.positionBroadcastSmartEnabled ?? config.positionSmartEnabled,
          fixedPosition: config.fixedPosition,
          fixedLatitude: config.fixedLatitude,
          fixedLongitude: config.fixedLongitude,
          fixedAltitude: config.fixedAltitude,
          gpsUpdateInterval: config.gpsUpdateInterval,
          rxGpio: config.rxGpio,
          txGpio: config.txGpio,
          broadcastSmartMinimumDistance: config.broadcastSmartMinimumDistance,
          broadcastSmartMinimumIntervalSecs: config.broadcastSmartMinimumIntervalSecs,
          gpsEnGpio: config.gpsEnGpio,
          gpsMode: config.gpsMode
        };
        if (config.positionFlags !== undefined) {
          positionConfig.positionFlags = decodePositionFlags(config.positionFlags);
        }
        setPositionConfig(positionConfig);
      });
      await new Promise(resolve => setTimeout(resolve, 200));

      await loadConfig('mqtt', 4, (result) => {
        const config = result.config;
        setMQTTConfig({
          enabled: config.enabled,
          address: config.address,
          username: config.username,
          password: config.password,
          encryptionEnabled: config.encryptionEnabled,
          jsonEnabled: config.jsonEnabled,
          root: config.root
        });
      });
      await new Promise(resolve => setTimeout(resolve, 200));

      await loadConfig('security', 5, (result) => {
        const config = result.config;
        if (config.adminKeys !== undefined) {
          const keys = config.adminKeys.length === 0 ? [''] : (config.adminKeys.length < 3 ? [...config.adminKeys, ''] : config.adminKeys.slice(0, 3));
          setSecurityConfig({ adminKeys: keys });
        }
        const securityUpdates: any = {};
        if (config.isManaged !== undefined) securityUpdates.isManaged = config.isManaged;
        if (config.serialEnabled !== undefined) securityUpdates.serialEnabled = config.serialEnabled;
        if (config.debugLogApiEnabled !== undefined) securityUpdates.debugLogApiEnabled = config.debugLogApiEnabled;
        if (config.adminChannelEnabled !== undefined) securityUpdates.adminChannelEnabled = config.adminChannelEnabled;
        if (Object.keys(securityUpdates).length > 0) {
          setSecurityConfig(securityUpdates);
        }
      });
      await new Promise(resolve => setTimeout(resolve, 200));

      await loadConfig('bluetooth', 6, (result) => {
        const config = result.config;
        setBluetoothConfig({
          enabled: config.enabled,
          mode: config.mode,
          fixedPin: config.fixedPin
        });
      });
      await new Promise(resolve => setTimeout(resolve, 200));

      await loadConfig('neighborinfo', 7, (result) => {
        const config = result.config;
        setNeighborInfoConfig({
          enabled: config.enabled,
          updateInterval: config.updateInterval,
          transmitOverLora: config.transmitOverLora
        });
      });
      await new Promise(resolve => setTimeout(resolve, 200));

      // Load owner info
      await loadOwner(8);
      await new Promise(resolve => setTimeout(resolve, 200));

      // Load channels (extracted logic to avoid duplicate loading state and toasts)
      setLoadingProgress({ current: 9, total: totalConfigs, configType: 'channels' });
      try {
        const localNodeNum = nodes.find(n => (n.user?.id || n.nodeId) === currentNodeId)?.nodeNum;
        const isLocalNode = selectedNodeNum === localNodeNum || selectedNodeNum === 0;
        
        if (isLocalNode) {
          // For local node, load channels from database
          const loadedChannels: Channel[] = [];
          const now = Date.now();
          
          for (let index = 0; index < 8; index++) {
            try {
              const channel = await apiService.post<{ channel?: any }>('/api/admin/get-channel', {
                nodeNum: selectedNodeNum,
                channelIndex: index
              });
              
              if (channel?.channel) {
                const ch = channel.channel;
                loadedChannels.push(createChannelFromResponse(ch, index, now));
              } else {
                loadedChannels.push(createEmptyChannelSlot(index, now));
              }
            } catch (_error) {
              loadedChannels.push(createEmptyChannelSlot(index, now));
            }
          }
          
          setRemoteNodeChannels(loadedChannels);
          loaded.push('channels');
        } else {
          // For remote node, request all 8 channels in parallel
          const loadedChannels: Channel[] = [];
          const now = Date.now();
          
          // First, ensure we have a session passkey
          try {
            await apiService.post('/api/admin/ensure-session-passkey', {
              nodeNum: selectedNodeNum
            });
          } catch (error: any) {
            throw new Error(t('admin_commands.failed_session_passkey', { error: error.message }));
          }
          
          // Send all requests in parallel
          const channelRequests = Array.from({ length: 8 }, (_, index) => 
            apiService.post<{ channel?: any }>('/api/admin/get-channel', {
              nodeNum: selectedNodeNum,
              channelIndex: index
            }).then(result => ({ index, result, error: null }))
              .catch(error => ({ index, result: null, error }))
          );
          
          let results = await Promise.allSettled(channelRequests);
          const failedChannels: number[] = [];
          const maxRetries = 2;
          let retryCount = 0;
          
          const processResults = (results: PromiseSettledResult<any>[], useResultIndex: boolean = false): void => {
            results.forEach((settled, arrayIndex) => {
              let index: number;
              if (useResultIndex && settled.status === 'fulfilled') {
                index = settled.value.index;
              } else {
                index = arrayIndex;
              }
              
              if (settled.status === 'fulfilled') {
                const { result, error } = settled.value;
                
                if (error) {
                  const isRetryableError = error.message?.includes('404') || 
                                         error.message?.includes('not received') ||
                                         error.message?.includes('timeout');
                  if (isRetryableError && retryCount < maxRetries) {
                    failedChannels.push(index);
                  }
                  const existingIndex = loadedChannels.findIndex(ch => ch.id === index);
                  if (existingIndex === -1) {
                    loadedChannels.push({
                      id: index,
                      name: '',
                      psk: '',
                      role: index === 0 ? 1 : 0,
                      uplinkEnabled: false,
                      downlinkEnabled: false,
                      positionPrecision: 32,
                      createdAt: now,
                      updatedAt: now
                    });
                  }
                } else if (result?.channel) {
                  const ch = result.channel;
                  // Create channel from response using helper function
                  const channelData = createChannelFromResponse(ch, index, now);
                  
                  const existingIndex = loadedChannels.findIndex(ch => ch.id === index);
                  if (existingIndex !== -1) {
                    loadedChannels[existingIndex] = channelData;
                  } else {
                    loadedChannels.push(channelData);
                  }
                } else {
                  if (retryCount < maxRetries) {
                    failedChannels.push(index);
                  }
                  const existingIndex = loadedChannels.findIndex(ch => ch.id === index);
                  if (existingIndex === -1) {
                    loadedChannels.push(createEmptyChannelSlot(index, now));
                  }
                }
              } else {
                if (!useResultIndex) {
                  if (retryCount < maxRetries) {
                    failedChannels.push(index);
                  }
                  const existingIndex = loadedChannels.findIndex(ch => ch.id === index);
                  if (existingIndex === -1) {
                    loadedChannels.push(createEmptyChannelSlot(index, now));
                  }
                }
              }
            });
          };
          
          processResults(results, false);
          
          // Retry failed channels
          while (failedChannels.length > 0 && retryCount < maxRetries) {
            retryCount++;
            const channelsToRetry = [...new Set(failedChannels)];
            failedChannels.length = 0;
            
            if (channelsToRetry.length > 0) {
              await new Promise(resolve => setTimeout(resolve, 1000 * retryCount));
              
              const retryRequests = channelsToRetry.map(index => 
                apiService.post<{ channel?: any }>('/api/admin/get-channel', {
                  nodeNum: selectedNodeNum,
                  channelIndex: index
                }).then(result => ({ index, result, error: null }))
                  .catch(error => ({ index, result: null, error }))
              );
              
              const retryResults = await Promise.allSettled(retryRequests);
              processResults(retryResults, true);
            }
          }
          
          setRemoteNodeChannels(loadedChannels);
          loaded.push('channels');
        }
      } catch (_err) {
        errors.push('channels');
      }

      // Show summary toast
      if (loaded.length > 0 && errors.length === 0) {
        showToast(t('admin_commands.all_configs_loaded', { count: loaded.length }), 'success');
      } else if (loaded.length > 0 && errors.length > 0) {
        showToast(t('admin_commands.configs_partially_loaded', { loaded: loaded.length, errors: errors.length }), 'warning');
      } else {
        showToast(t('admin_commands.failed_load_all_configs'), 'error');
      }
    } catch (error: any) {
      showToast(error.message || t('admin_commands.failed_load_all_configs'), 'error');
    } finally {
      setIsLoadingAllConfigs(false);
      setLoadingProgress(null);
    }
  };

  // Legacy handlers - redirect to handleLoadAllConfigs

  const handleLoadChannels = async () => {
    if (selectedNodeNum === null) {
      const error = new Error(t('admin_commands.please_select_node'));
      showToast(error.message, 'error');
      throw error;
    }

    setIsLoadingChannels(true);
    try {
      const localNodeNum = nodes.find(n => (n.user?.id || n.nodeId) === currentNodeId)?.nodeNum;
      const isLocalNode = selectedNodeNum === localNodeNum || selectedNodeNum === 0;
      
      if (isLocalNode) {
        // For local node, load channels from database and populate remoteNodeChannels
        // This ensures consistent behavior - channels start empty and are populated by Load button
        const loadedChannels: Channel[] = [];
        const now = Date.now();
        
        // Load all 8 channels from database
        for (let index = 0; index < 8; index++) {
          try {
            const channel = await apiService.post<{ channel?: any }>('/api/admin/get-channel', {
              nodeNum: selectedNodeNum,
              channelIndex: index
            });
            
            if (channel?.channel) {
              const ch = channel.channel;
              loadedChannels.push(createChannelFromResponse(ch, index, now));
            } else {
              // Add empty channel slot
              loadedChannels.push(createEmptyChannelSlot(index, now));
            }
          } catch (error) {
            // Add empty channel slot on error
            loadedChannels.push(createEmptyChannelSlot(index, now));
          }
        }
        
        setRemoteNodeChannels(loadedChannels);
        const loadedCount = countLoadedChannels(loadedChannels);
        showToast(t('admin_commands.channels_loaded_local', { count: loadedCount }), 'success');
      } else {
        // For remote node, request all 8 channels in parallel (like Meshtastic app does)
        // This is much faster than sequential requests
        const loadedChannels: Channel[] = [];
        const now = Date.now();
        
        // First, ensure we have a session passkey (prevents conflicts from parallel requests)
        try {
          await apiService.post('/api/admin/ensure-session-passkey', {
            nodeNum: selectedNodeNum
          });
        } catch (error: any) {
          const err = new Error(t('admin_commands.failed_session_passkey', { error: error.message }));
          showToast(err.message, 'error');
          setIsLoadingChannels(false);
          throw err; // Re-throw so Promise.all() can catch it
        }
        
        // Send all requests in parallel (now they can all use the same session passkey)
        const channelRequests = Array.from({ length: 8 }, (_, index) => 
          apiService.post<{ channel?: any }>('/api/admin/get-channel', {
            nodeNum: selectedNodeNum,
            channelIndex: index
          }).then(result => ({ index, result, error: null }))
            .catch(error => ({ index, result: null, error }))
        );
        
        // Wait for all requests to complete (or timeout)
        let results = await Promise.allSettled(channelRequests);
        
        // Track which channels failed and need retry
        const failedChannels: number[] = [];
        const maxRetries = 2; // Retry up to 2 times
        let retryCount = 0;
        
        // Function to process results and identify failures
        const processResults = (results: PromiseSettledResult<any>[], useResultIndex: boolean = false): void => {
          results.forEach((settled, arrayIndex) => {
            // For retry results, use the index from the result object, not the array index
            // For initial results, use array index (which matches channel index 0-7)
            let index: number;
            if (useResultIndex && settled.status === 'fulfilled') {
              index = settled.value.index; // Use the index from the result object
            } else {
              index = arrayIndex; // Use array index to maintain order
            }
            
            if (settled.status === 'fulfilled') {
              const { result, error } = settled.value;
              
              if (error) {
                // Track failed channels for retry (only 404/timeout errors, not other errors)
                if (isRetryableChannelError(error) && retryCount < maxRetries) {
                  failedChannels.push(index);
                }
                // 404 errors are expected for channels that don't exist or timed out
                // Don't log as warning, just add empty channel slot
                const errorMsg = error?.message || '';
                if (errorMsg.includes('404') || errorMsg.includes('not received')) {
                  // Silent - channel not available is expected
                } else {
                  console.warn(`Failed to load channel ${index}:`, error);
                }
                // Add empty channel slot on error (will be overwritten if retry succeeds)
                const existingIndex = loadedChannels.findIndex(ch => ch.id === index);
                if (existingIndex === -1) {
                  loadedChannels.push(createEmptyChannelSlot(index, now));
                }
              } else if (result?.channel) {
                const ch = result.channel;
                // Create channel from response using helper function
                const channelData = createChannelFromResponse(ch, index, now);
                
                // Update or add channel
                const existingIndex = loadedChannels.findIndex(ch => ch.id === index);
                if (existingIndex !== -1) {
                  loadedChannels[existingIndex] = channelData;
                } else {
                  loadedChannels.push(channelData);
                }
                
                // Don't retry if we got a valid channel response, even if it's disabled (role 0)
                // Role 0 is a valid state - it just means the channel is disabled
              } else {
                // No channel data in result - this is a failure, mark for retry
                if (retryCount < maxRetries) {
                  failedChannels.push(index);
                }
                // Add empty channel slot if no data received
                const existingIndex = loadedChannels.findIndex(ch => ch.id === index);
                if (existingIndex === -1) {
                  loadedChannels.push(createEmptyChannelSlot(index, now));
                }
              }
            } else {
              // Promise rejected - this is a failure, mark for retry
              // For retry results, we can't get the index from a rejected promise
              // Skip it - it will be retried again if needed
              if (!useResultIndex) {
                // Only track failures for initial requests (where arrayIndex = channel index)
                if (retryCount < maxRetries) {
                  failedChannels.push(index);
                }
                console.warn(`Channel ${index} request was rejected:`, settled.reason);
                const existingIndex = loadedChannels.findIndex(ch => ch.id === index);
                if (existingIndex === -1) {
                  loadedChannels.push(createEmptyChannelSlot(index, now));
                }
              } else {
                // For retry rejections, log but don't add empty slot (we don't know the index)
                console.warn(`Retry request was rejected (index unknown):`, settled.reason);
              }
            }
          });
        };
        
        // Process initial results (use array index since initial requests are in order 0-7)
        processResults(results, false);
        
        // Retry failed channels (only those that actually failed - 404/timeout/rejected)
        while (failedChannels.length > 0 && retryCount < maxRetries) {
          retryCount++;
          const channelsToRetry = [...new Set(failedChannels)]; // Remove duplicates
          failedChannels.length = 0; // Clear for this retry round
          
          if (channelsToRetry.length > 0) {
            
            // Wait a bit before retrying (exponential backoff)
            await new Promise(resolve => setTimeout(resolve, 1000 * retryCount));
            
            // Retry only the failed channels
            const retryRequests = channelsToRetry.map(index => 
              apiService.post<{ channel?: any }>('/api/admin/get-channel', {
                nodeNum: selectedNodeNum,
                channelIndex: index
              }).then(result => ({ index, result, error: null }))
                .catch(error => ({ index, result: null, error }))
            );
            
            const retryResults = await Promise.allSettled(retryRequests);
            // For retry results, use the index from the result object (not array index)
            processResults(retryResults, true);
          }
        }
        
        setRemoteNodeChannels(loadedChannels);
        // Count channels that have actual data (name, PSK, or are primary channel)
        const loadedCount = countLoadedChannels(loadedChannels);
        showToast(t('admin_commands.channels_loaded_remote', { count: loadedCount }), 'success');
      }
    } catch (error: any) {
      showToast(error.message || t('admin_commands.failed_load_channels'), 'error');
      throw error; // Re-throw so Promise.all() can catch it
    } finally {
      setIsLoadingChannels(false);
    }
  };

  // Determine if we're managing a remote node (not the local node)
  // Calculate this once per render to avoid recalculating in handlers
  const localNodeNum = nodeOptions.find(n => n.isLocal)?.nodeNum;
  const isManagingRemoteNode = selectedNodeNum !== null && selectedNodeNum !== localNodeNum && selectedNodeNum !== 0;

  const executeCommand = useCallback(async (command: string, params: any = {}) => {
    if (selectedNodeNum === null) {
      showToast(t('admin_commands.please_select_node'), 'error');
      throw new Error(t('admin_commands.no_node_selected'));
    }

    setIsExecuting(true);
    try {
      const result = await apiService.post<{ success: boolean; message: string }>('/api/admin/commands', {
        command,
        nodeNum: selectedNodeNum,
        ...params
      });
      showToast(result.message || t('admin_commands.command_executed', { command }), 'success');
      return result;
    } catch (error: any) {
      showToast(error.message || t('admin_commands.failed_execute_command'), 'error');
      console.error('Admin command error:', error);
      throw error;
    } finally {
      setIsExecuting(false);
    }
  }, [selectedNodeNum, showToast, t]);

  const handleReboot = useCallback(async () => {
    if (!confirm(t('admin_commands.reboot_confirmation', { seconds: rebootSeconds }))) {
      return;
    }
    try {
      await executeCommand('reboot', { seconds: rebootSeconds });
    } catch (error) {
      // Error already handled by executeCommand (toast shown)
      console.error('Reboot command failed:', error);
    }
  }, [rebootSeconds, executeCommand, t]);


  const handleSetOwner = useCallback(async () => {
    if (!configState.owner.longName.trim() || !configState.owner.shortName.trim()) {
      showToast(t('admin_commands.long_short_name_required'), 'error');
      return;
    }
    try {
      await executeCommand('setOwner', {
        longName: configState.owner.longName.trim(),
        shortName: configState.owner.shortName.trim(),
        isUnmessagable: configState.owner.isUnmessagable
      });
    } catch (error) {
      // Error already handled by executeCommand (toast shown)
      console.error('Set owner command failed:', error);
    }
  }, [configState.owner, executeCommand, showToast, t]);

  const handlePurgeNodeDb = async () => {
    if (!confirm(t('admin_commands.purge_confirmation'))) {
      return;
    }
    try {
      await executeCommand('purgeNodeDb', { seconds: 0 });
    } catch (error) {
      // Error already handled by executeCommand (toast shown)
      console.error('Purge node DB command failed:', error);
    }
  };

  const handleSetFavoriteNode = async () => {
    if (nodeManagementNodeNum === null) {
      showToast(t('admin_commands.please_select_node_to_favorite'), 'error');
      return;
    }
    try {
      await executeCommand('setFavoriteNode', { nodeNum: nodeManagementNodeNum });
      showToast(t('admin_commands.node_set_favorite', { nodeNum: nodeManagementNodeNum }), 'success');
      // Optimistically update state - use remote status if managing remote node, otherwise local
      if (isManagingRemoteNode) {
        setRemoteNodeStatus(prev => {
          const newMap = new Map(prev);
          const current = newMap.get(nodeManagementNodeNum) || { isFavorite: false, isIgnored: false };
          newMap.set(nodeManagementNodeNum, { ...current, isFavorite: true });
          return newMap;
        });
      } else {
        setNodeOptions(prev => prev.map(node => 
          node.nodeNum === nodeManagementNodeNum 
            ? { ...node, isFavorite: true }
            : node
        ));
      }
    } catch (error) {
      // Error already handled by executeCommand (toast shown)
      console.error('Set favorite node command failed:', error);
    }
  };

  const handleRemoveFavoriteNode = async () => {
    if (nodeManagementNodeNum === null) {
      showToast(t('admin_commands.please_select_node_to_unfavorite'), 'error');
      return;
    }
    try {
      await executeCommand('removeFavoriteNode', { nodeNum: nodeManagementNodeNum });
      showToast(t('admin_commands.node_removed_favorite', { nodeNum: nodeManagementNodeNum }), 'success');
      // Optimistically update state - use remote status if managing remote node, otherwise local
      if (isManagingRemoteNode) {
        setRemoteNodeStatus(prev => {
          const newMap = new Map(prev);
          const current = newMap.get(nodeManagementNodeNum) || { isFavorite: false, isIgnored: false };
          newMap.set(nodeManagementNodeNum, { ...current, isFavorite: false });
          return newMap;
        });
      } else {
        setNodeOptions(prev => prev.map(node => 
          node.nodeNum === nodeManagementNodeNum 
            ? { ...node, isFavorite: false }
            : node
        ));
      }
    } catch (error) {
      // Error already handled by executeCommand (toast shown)
      console.error('Remove favorite node command failed:', error);
    }
  };

  const handleSetIgnoredNode = async () => {
    if (nodeManagementNodeNum === null) {
      showToast(t('admin_commands.please_select_node_to_ignore'), 'error');
      return;
    }
    try {
      await executeCommand('setIgnoredNode', { nodeNum: nodeManagementNodeNum });
      showToast(t('admin_commands.node_set_ignored', { nodeNum: nodeManagementNodeNum }), 'success');
      // Optimistically update state - use remote status if managing remote node, otherwise local
      if (isManagingRemoteNode) {
        setRemoteNodeStatus(prev => {
          const newMap = new Map(prev);
          const current = newMap.get(nodeManagementNodeNum) || { isFavorite: false, isIgnored: false };
          newMap.set(nodeManagementNodeNum, { ...current, isIgnored: true });
          return newMap;
        });
      } else {
        setNodeOptions(prev => prev.map(node => 
          node.nodeNum === nodeManagementNodeNum 
            ? { ...node, isIgnored: true }
            : node
        ));
      }
    } catch (error) {
      // Error already handled by executeCommand (toast shown)
      console.error('Set ignored node command failed:', error);
    }
  };

  const handleRemoveIgnoredNode = async () => {
    if (nodeManagementNodeNum === null) {
      showToast(t('admin_commands.please_select_node_to_unignore'), 'error');
      return;
    }
    try {
      await executeCommand('removeIgnoredNode', { nodeNum: nodeManagementNodeNum });
      showToast(t('admin_commands.node_removed_ignored', { nodeNum: nodeManagementNodeNum }), 'success');
      // Optimistically update state - use remote status if managing remote node, otherwise local
      if (isManagingRemoteNode) {
        setRemoteNodeStatus(prev => {
          const newMap = new Map(prev);
          const current = newMap.get(nodeManagementNodeNum) || { isFavorite: false, isIgnored: false };
          newMap.set(nodeManagementNodeNum, { ...current, isIgnored: false });
          return newMap;
        });
      } else {
        setNodeOptions(prev => prev.map(node => 
          node.nodeNum === nodeManagementNodeNum 
            ? { ...node, isIgnored: false }
            : node
        ));
      }
    } catch (error) {
      // Error already handled by executeCommand (toast shown)
      console.error('Remove ignored node command failed:', error);
    }
  };

  const handleSetDeviceConfig = useCallback(async () => {
    const validNodeInfoBroadcastSecs = Math.max(3600, configState.device.nodeInfoBroadcastSecs);
    try {
      await executeCommand('setDeviceConfig', {
        config: {
          role: configState.device.role,
          nodeInfoBroadcastSecs: validNodeInfoBroadcastSecs
        }
      });
    } catch (error) {
      // Error already handled by executeCommand (toast shown)
      console.error('Set device config command failed:', error);
    }
  }, [configState.device, executeCommand]);

  const handleSetLoRaConfig = useCallback(async () => {
    const validHopLimit = Math.min(7, Math.max(1, configState.lora.hopLimit));
    const config: any = {
      usePreset: configState.lora.usePreset,
      hopLimit: validHopLimit,
<<<<<<< HEAD
      txPower: configState.lora.txPower,
      channelNum: configState.lora.channelNum,
      sx126xRxBoostedGain: configState.lora.sx126xRxBoostedGain,
      ignoreMqtt: configState.lora.ignoreMqtt,
      configOkToMqtt: configState.lora.configOkToMqtt
=======
      txPower,
      channelNum,
      sx126xRxBoostedGain,
      ignoreMqtt,
      configOkToMqtt
>>>>>>> 42ab87d9
    };

    if (configState.lora.usePreset) {
      config.modemPreset = configState.lora.modemPreset;
    } else {
      config.bandwidth = configState.lora.bandwidth;
      config.spreadFactor = configState.lora.spreadFactor;
      config.codingRate = configState.lora.codingRate;
      config.frequencyOffset = configState.lora.frequencyOffset;
      config.overrideFrequency = configState.lora.overrideFrequency;
    }

    config.region = configState.lora.region;

    try {
      await executeCommand('setLoRaConfig', { config });
    } catch (error) {
      // Error already handled by executeCommand (toast shown)
      console.error('Set LoRa config command failed:', error);
    }
  }, [configState.lora, executeCommand]);

  const handleSetPositionConfig = useCallback(async () => {
    // Calculate position flags from checkboxes using utility function
    const flags = encodePositionFlags(configState.position.positionFlags);

    const config: any = {
      positionBroadcastSecs: Math.max(32, configState.position.positionBroadcastSecs),
      positionBroadcastSmartEnabled: configState.position.positionSmartEnabled,
      fixedPosition: configState.position.fixedPosition,
      gpsUpdateInterval: configState.position.gpsUpdateInterval,
      positionFlags: flags,
      broadcastSmartMinimumDistance: configState.position.broadcastSmartMinimumDistance,
      broadcastSmartMinimumIntervalSecs: configState.position.broadcastSmartMinimumIntervalSecs,
      gpsMode: configState.position.gpsMode
    };

    if (configState.position.fixedPosition) {
      config.fixedLatitude = configState.position.fixedLatitude;
      config.fixedLongitude = configState.position.fixedLongitude;
      config.fixedAltitude = configState.position.fixedAltitude;
    }

    // Only include GPIO pins if they're set (not undefined)
    if (configState.position.rxGpio !== undefined) config.rxGpio = configState.position.rxGpio;
    if (configState.position.txGpio !== undefined) config.txGpio = configState.position.txGpio;
    if (configState.position.gpsEnGpio !== undefined) config.gpsEnGpio = configState.position.gpsEnGpio;

    try {
      await executeCommand('setPositionConfig', { config });
    } catch (error) {
      // Error already handled by executeCommand (toast shown)
      console.error('Set position config command failed:', error);
    }
  }, [configState.position, executeCommand]);

  const handleSetMQTTConfig = async () => {
    const config: any = {
      enabled: configState.mqtt.enabled,
      address: configState.mqtt.address,
      username: configState.mqtt.username,
      password: configState.mqtt.password,
      encryptionEnabled: configState.mqtt.encryptionEnabled,
      jsonEnabled: configState.mqtt.jsonEnabled,
      root: configState.mqtt.root
    };

    try {
      await executeCommand('setMQTTConfig', { config });
    } catch (error) {
      // Error already handled by executeCommand (toast shown)
      console.error('Set MQTT config command failed:', error);
    }
  };

<<<<<<< HEAD

  const handleSetSecurityConfig = useCallback(async () => {
    // Filter out empty admin keys
    const validAdminKeys = configState.security.adminKeys.filter(key => key && key.trim().length > 0);
    
    const config: any = {
      adminKeys: validAdminKeys,
      isManaged: configState.security.isManaged,
      serialEnabled: configState.security.serialEnabled,
      debugLogApiEnabled: configState.security.debugLogApiEnabled,
      adminChannelEnabled: configState.security.adminChannelEnabled
=======
  const handleLoadSecurityConfig = async () => {
    if (selectedNodeNum === null) {
      showToast(t('admin_commands.please_select_node'), 'error');
      return;
    }

    setIsLoadingSecurityConfig(true);
    try {
      const result = await apiService.post<{ config: any }>('/api/admin/load-config', {
        nodeNum: selectedNodeNum,
        configType: 'security'
      });
      
      if (result?.config) {
        const config = result.config;
        if (config.adminKeys !== undefined) {
          // Set admin keys, but only add empty field if we have fewer than 3 keys (max 3)
          if (config.adminKeys.length === 0) {
            setAdminKeys(['']);
          } else if (config.adminKeys.length < 3) {
            setAdminKeys([...config.adminKeys, '']);
          } else {
            setAdminKeys(config.adminKeys.slice(0, 3)); // Ensure max 3 keys
          }
        }
        if (config.isManaged !== undefined) setIsManaged(config.isManaged);
        if (config.serialEnabled !== undefined) setSerialEnabled(config.serialEnabled);
        if (config.debugLogApiEnabled !== undefined) setDebugLogApiEnabled(config.debugLogApiEnabled);
        if (config.adminChannelEnabled !== undefined) setAdminChannelEnabled(config.adminChannelEnabled);
        showToast(t('admin_commands.security_config_loaded'), 'success');
      }
    } catch (error: any) {
      showToast(error.message || t('admin_commands.failed_load_security_config'), 'error');
    } finally {
      setIsLoadingSecurityConfig(false);
    }
  };

  const handleSetSecurityConfig = async () => {
    // Filter out empty admin keys
    const validAdminKeys = adminKeys.filter(key => key && key.trim().length > 0);
    
    const config: any = {
      adminKeys: validAdminKeys,
      isManaged,
      serialEnabled,
      debugLogApiEnabled,
      adminChannelEnabled
>>>>>>> 42ab87d9
    };

    try {
      await executeCommand('setSecurityConfig', { config });
    } catch (error) {
      // Error already handled by executeCommand (toast shown)
      console.error('Set security config command failed:', error);
    }
<<<<<<< HEAD
  }, [configState.security, executeCommand]);

  const handleSetBluetoothConfig = useCallback(async () => {
    const config: any = {
      enabled: configState.bluetooth.enabled,
      mode: configState.bluetooth.mode,
      fixedPin: configState.bluetooth.mode === 1 ? configState.bluetooth.fixedPin : undefined
    };

    try {
      await executeCommand('setBluetoothConfig', { config });
    } catch (error) {
      // Error already handled by executeCommand (toast shown)
      console.error('Set Bluetooth config command failed:', error);
    }
  }, [configState.bluetooth, executeCommand]);

  // Wrapper functions for DeviceConfigurationSection
  const handleOwnerConfigChange = useCallback((field: string, value: any) => {
    setOwnerConfig({ [field]: value });
  }, [setOwnerConfig]);

  const handleDeviceConfigChange = useCallback((field: string, value: any) => {
    setDeviceConfig({ [field]: value });
  }, [setDeviceConfig]);

  const handlePositionConfigChange = useCallback((field: string, value: any) => {
    setPositionConfig({ [field]: value });
  }, [setPositionConfig]);

  const handlePositionFlagChange = useCallback((flag: string, value: boolean) => {
    setPositionFlags({ [flag]: value });
  }, [setPositionFlags]);

  const handleBluetoothConfigChange = useCallback((field: string, value: any) => {
    setBluetoothConfig({ [field]: value });
  }, [setBluetoothConfig]);

  // Wrapper functions for ModuleConfigurationSection
  const handleMQTTConfigChange = useCallback((field: string, value: any) => {
    setMQTTConfig({ [field]: value });
  }, [setMQTTConfig]);

  const handleNeighborInfoConfigChange = useCallback((field: string, value: any) => {
    setNeighborInfoConfig({ [field]: value });
  }, [setNeighborInfoConfig]);

  const handleSetNeighborInfoConfig = useCallback(async () => {
    const config: any = {
      enabled: configState.neighborInfo.enabled,
      updateInterval: configState.neighborInfo.updateInterval,
      transmitOverLora: configState.neighborInfo.transmitOverLora
    };

    try {
      await executeCommand('setNeighborInfoConfig', { config });
    } catch (error) {
      // Error already handled by executeCommand (toast shown)
      console.error('Set NeighborInfo config command failed:', error);
    }
  }, [configState.neighborInfo, executeCommand]);

  const handleAdminKeyChange = (index: number, value: string) => {
    setAdminKey(index, value);
    // Add a new empty field if the last field is being filled, but only if we have fewer than 3 keys (max 3)
    if (index === configState.security.adminKeys.length - 1 && value.trim().length > 0 && configState.security.adminKeys.length < 3) {
      addAdminKey();
    }
  };

  const handleRemoveAdminKey = (index: number) => {
    removeAdminKey(index);
    // Ensure at least one field remains
    if (configState.security.adminKeys.length === 1) {
      setAdminKey(0, '');
    }
=======
  };

  const handleAdminKeyChange = (index: number, value: string) => {
    const newKeys = [...adminKeys];
    newKeys[index] = value;
    // Add a new empty field if the last field is being filled, but only if we have fewer than 3 keys (max 3)
    if (index === adminKeys.length - 1 && value.trim().length > 0 && adminKeys.length < 3) {
      newKeys.push('');
    }
    // Ensure we never exceed 3 keys
    setAdminKeys(newKeys.slice(0, 3));
  };

  const handleRemoveAdminKey = (index: number) => {
    const newKeys = adminKeys.filter((_, i) => i !== index);
    // Ensure at least one field remains
    if (newKeys.length === 0) {
      newKeys.push('');
    }
    setAdminKeys(newKeys);
>>>>>>> 42ab87d9
  };

  const handleRoleChange = (newRole: number) => {
    if (newRole === 2) {
      const confirmed = window.confirm(t('admin_commands.router_mode_confirmation'));
      if (!confirmed) {
        setIsRoleDropdownOpen(false);
        return;
      }
    }
    setDeviceConfig({ role: newRole });
    setIsRoleDropdownOpen(false);
  };


  const handleEditChannel = (slotId: number) => {
    // Use the same channel source logic as the display
    const localNodeNum = nodes.find(n => (n.user?.id || n.nodeId) === currentNodeId)?.nodeNum;
    const isLocalNode = selectedNodeNum === localNodeNum || selectedNodeNum === 0;
    
    let channelsToUse: Channel[];
    if (isLocalNode) {
      // For local node, use remoteNodeChannels if loaded, otherwise empty
      channelsToUse = remoteNodeChannels.length > 0 ? remoteNodeChannels : [];
    } else {
      // For remote nodes, use remoteNodeChannels
      channelsToUse = remoteNodeChannels;
    }
    
    const existingChannel = channelsToUse.find(ch => ch.id === slotId);
    setEditingChannelSlot(slotId);
    setChannelName(existingChannel?.name ?? '');
    setChannelPsk(existingChannel?.psk ?? '');
    setChannelRole((existingChannel?.role !== undefined && existingChannel?.role !== null) ? existingChannel.role : (slotId === 0 ? 1 : 0));
    setChannelUplinkEnabled(existingChannel?.uplinkEnabled !== undefined ? existingChannel.uplinkEnabled : false);
    setChannelDownlinkEnabled(existingChannel?.downlinkEnabled !== undefined ? existingChannel.downlinkEnabled : false);
    setChannelPositionPrecision((existingChannel?.positionPrecision !== undefined && existingChannel?.positionPrecision !== null) ? existingChannel.positionPrecision : 32);
    setShowChannelEditModal(true);
  };

  const handleLoadSingleChannel = async (channelIndex: number, retryCount: number = 0) => {
    if (selectedNodeNum === null) {
      return;
    }

    const maxRetries = 3;
    const retryDelay = 1500; // 1.5 seconds between retries

    try {
      const channel = await apiService.post<{ channel?: any }>('/api/admin/get-channel', {
        nodeNum: selectedNodeNum,
        channelIndex: channelIndex
      });
      
      const now = Date.now();
      let channelData: Channel;
      
      if (channel?.channel) {
        const ch = channel.channel;
        // Convert role to number if it's a string enum
        let role = ch.role;
        if (typeof role === 'string') {
          const roleMap: { [key: string]: number } = {
            'DISABLED': 0,
            'PRIMARY': 1,
            'SECONDARY': 2
          };
          role = roleMap[role] !== undefined ? roleMap[role] : (channelIndex === 0 ? 1 : 0);
        } else if (role === undefined || role === null) {
          role = channelIndex === 0 ? 1 : 0;
        }
        
        // If role is DISABLED (0) but channel has data, infer the correct role
        const hasData = (ch.name && ch.name.trim().length > 0) || (ch.psk && ch.psk.length > 0);
        if (role === 0 && hasData) {
          role = channelIndex === 0 ? 1 : 2;
        }
        
        channelData = {
          id: channelIndex,
          name: ch.name || '',
          psk: ch.psk || '',
          role: role,
          uplinkEnabled: ch.uplinkEnabled !== undefined ? ch.uplinkEnabled : false,
          downlinkEnabled: ch.downlinkEnabled !== undefined ? ch.downlinkEnabled : false,
          positionPrecision: ch.positionPrecision !== undefined ? ch.positionPrecision : 32,
          createdAt: now,
          updatedAt: now
        };
      } else {
        // Empty channel slot
        channelData = {
          id: channelIndex,
          name: '',
          psk: '',
          role: channelIndex === 0 ? 1 : 0,
          uplinkEnabled: false,
          downlinkEnabled: false,
          positionPrecision: 32,
          createdAt: now,
          updatedAt: now
        };
      }
      
      // Update remoteNodeChannels with just this channel
      setRemoteNodeChannels(prev => {
        const updated = [...prev];
        const existingIndex = updated.findIndex(ch => ch.id === channelIndex);
        if (existingIndex !== -1) {
          updated[existingIndex] = channelData;
        } else {
          updated.push(channelData);
          // Sort by ID to maintain order
          updated.sort((a, b) => a.id - b.id);
        }
        return updated;
      });
    } catch (error: any) {
      // If it's a 404 or timeout error and we haven't exceeded retries, try again
      const isRetryableError = error.message?.includes('404') || 
                               error.message?.includes('not received') ||
                               error.message?.includes('timeout');
      
      if (isRetryableError && retryCount < maxRetries) {
        // Wait before retrying
        await new Promise(resolve => setTimeout(resolve, retryDelay));
        // Retry
        return handleLoadSingleChannel(channelIndex, retryCount + 1);
      }
      
      // Log but don't show toast - the save was successful, this is just a refresh
      // Only log if we've exhausted retries
      if (retryCount >= maxRetries) {
        console.warn(`Failed to refresh channel ${channelIndex} after ${maxRetries} retries:`, error);
      }
    }
  };

  const handleSaveChannel = async () => {
    if (editingChannelSlot === null) return;
    
    if (channelName.length > 11) {
      showToast(t('admin_commands.channel_name_max_length'), 'error');
      return;
    }
    
    const savedChannelIndex = editingChannelSlot;
    
    // When disabling a channel (role 0), clear name and PSK
    const isDisabling = channelRole === 0;
    const finalName = isDisabling ? '' : channelName;
    const finalPsk = isDisabling ? undefined : (channelPsk || undefined);
    
    try {
      await executeCommand('setChannel', {
        channelIndex: savedChannelIndex,
        config: {
          name: finalName,
          psk: finalPsk,
          role: channelRole,
          uplinkEnabled: channelUplinkEnabled,
          downlinkEnabled: channelDownlinkEnabled,
          positionPrecision: channelPositionPrecision
        }
      });
      
      // Close modal first
      setShowChannelEditModal(false);
      setEditingChannelSlot(null);
      
      // Refresh only the saved channel after successful save
      // Wait a moment for the remote node to process the change (especially for remote nodes)
      await new Promise(resolve => setTimeout(resolve, 1500));
      await handleLoadSingleChannel(savedChannelIndex);
    } catch (error) {
      // Error is already handled by executeCommand, just don't refresh
      console.error('Failed to save channel:', error);
    }
  };

  const handleExportChannel = async (channelId: number) => {
    if (selectedNodeNum === null) {
      showToast(t('admin_commands.please_select_node_export'), 'error');
      return;
    }

    try {
      const localNodeNum = nodes.find(n => (n.user?.id || n.nodeId) === currentNodeId)?.nodeNum;
      const isLocalNode = selectedNodeNum === localNodeNum || selectedNodeNum === 0;

      if (isLocalNode) {
        // For local node, use the standard export endpoint
        await apiService.exportChannel(channelId);
        showToast(t('admin_commands.channel_exported_successfully', { channelId }), 'success');
      } else {
        // For remote node, get channel data and export it manually
        const channel = await apiService.post<{ channel?: any }>('/api/admin/get-channel', {
          nodeNum: selectedNodeNum,
          channelIndex: channelId
        });

        if (!channel?.channel) {
          showToast(`Channel ${channelId} not found`, 'error');
          return;
        }

        const ch = channel.channel;
        // Normalize boolean values to ensure consistent export format
        const normalizeBoolean = (value: any, defaultValue: boolean = true): boolean => {
          if (value === undefined || value === null) {
            return defaultValue;
          }
          if (typeof value === 'boolean') return value;
          if (typeof value === 'number') return value !== 0;
          if (typeof value === 'string') return value.toLowerCase() === 'true' || value === '1';
          return !!value;
        };
        
        const exportData = {
          version: '1.0',
          exportedAt: new Date().toISOString(),
          channel: {
            id: channelId,
            name: ch.name || '',
            psk: ch.psk || '',
            role: ch.role,
            uplinkEnabled: normalizeBoolean(ch.uplinkEnabled, true),
            downlinkEnabled: normalizeBoolean(ch.downlinkEnabled, true),
            positionPrecision: ch.positionPrecision,
          },
        };

        // Download the file
        const blob = new Blob([JSON.stringify(exportData, null, 2)], { type: 'application/json' });
        const url = window.URL.createObjectURL(blob);
        const a = document.createElement('a');
        const channelName = ch.name || 'unnamed';
        const filename = `meshmonitor-channel-${channelName.replace(/[^a-z0-9]/gi, '_').toLowerCase()}-${Date.now()}.json`;
        a.href = url;
        a.download = filename;
        document.body.appendChild(a);
        a.click();
        window.URL.revokeObjectURL(url);
        document.body.removeChild(a);
        showToast(t('admin_commands.channel_exported_successfully', { channelId }), 'success');
      }
    } catch (error: any) {
      showToast(error.message || 'Failed to export channel', 'error');
      console.error('Error exporting channel:', error);
    }
  };

  const handleImportClick = (slotId: number) => {
    setImportSlotId(slotId);
    setImportFileContent('');
    setShowImportModal(true);
  };

  const handleFileSelect = (event: React.ChangeEvent<HTMLInputElement>) => {
    const file = event.target.files?.[0];
    if (!file) return;

    const reader = new FileReader();
    reader.onload = (e) => {
      const content = e.target?.result as string;
      setImportFileContent(content);
    };
    reader.readAsText(file);
  };

  const handleImportChannel = async () => {
    if (!importFileContent || importSlotId === null || selectedNodeNum === null) {
      showToast(t('admin_commands.please_select_file_and_slot'), 'error');
      return;
    }

    setIsExecuting(true);
    try {
      // Parse the imported JSON
      const importData = JSON.parse(importFileContent);

      if (!importData.channel) {
        throw new Error(t('admin_commands.invalid_import_format'));
      }

      const channelData = importData.channel;

      // Validate required fields
      if (channelData.name && channelData.name.length > 11) {
        showToast(t('admin_commands.channel_name_max_length'), 'error');
        return;
      }

      // Normalize boolean values - handle both boolean (true/false) and numeric (1/0) formats
      const normalizeBoolean = (value: any, defaultValue: boolean = true): boolean => {
        if (value === undefined || value === null) {
          return defaultValue;
        }
        // Handle boolean values
        if (typeof value === 'boolean') {
          return value;
        }
        // Handle numeric values (0/1)
        if (typeof value === 'number') {
          return value !== 0;
        }
        // Handle string values ("true"/"false", "1"/"0")
        if (typeof value === 'string') {
          return value.toLowerCase() === 'true' || value === '1';
        }
        // Default to truthy check
        return !!value;
      };

      const localNodeNum = nodes.find(n => (n.user?.id || n.nodeId) === currentNodeId)?.nodeNum;
      const isLocalNode = selectedNodeNum === localNodeNum || selectedNodeNum === 0;

      if (isLocalNode) {
        // For local node, use the standard import endpoint
        // Normalize the channel data before sending
        const normalizedChannelData = {
          ...channelData,
          uplinkEnabled: normalizeBoolean(channelData.uplinkEnabled, true),
          downlinkEnabled: normalizeBoolean(channelData.downlinkEnabled, true)
        };
        await apiService.importChannel(importSlotId, normalizedChannelData);
        showToast(t('admin_commands.channel_imported_successfully', { importSlotId }), 'success');
        // Refresh channels
        if (_onChannelsUpdated) {
          _onChannelsUpdated();
        }
      } else {
        // For remote node, use admin command to set channel
        await executeCommand('setChannel', {
          channelIndex: importSlotId,
          config: {
            name: channelData.name || '',
            psk: channelData.psk || undefined,
            role: channelData.role !== undefined ? channelData.role : (importSlotId === 0 ? 1 : 0),
            uplinkEnabled: normalizeBoolean(channelData.uplinkEnabled, true),
            downlinkEnabled: normalizeBoolean(channelData.downlinkEnabled, true),
            positionPrecision: channelData.positionPrecision !== undefined ? channelData.positionPrecision : 32
          }
        });
        showToast(t('admin_commands.channel_imported_successfully', { importSlotId }), 'success');
        // Refresh the imported channel
        await new Promise(resolve => setTimeout(resolve, 1500));
        await handleLoadSingleChannel(importSlotId);
      }

      setShowImportModal(false);
      setImportFileContent('');
      if (fileInputRef.current) {
        fileInputRef.current.value = '';
      }
    } catch (error: any) {
      showToast(error.message || 'Failed to import channel', 'error');
      console.error('Error importing channel:', error);
    } finally {
      setIsExecuting(false);
    }
  };

  const selectedNode = nodeOptions.find(n => n.nodeNum === selectedNodeNum);

  // Show loading state if nodes haven't loaded yet
  // if (!nodes || nodes.length === 0) {
  //   return (
  //     <div style={{ padding: '2rem', maxWidth: '1200px', margin: '0 auto' }}>
  //       <h2 style={{ marginBottom: '1.5rem', color: 'var(--ctp-text)' }}>{t('admin_commands.title')}</h2>
  //       <p style={{ color: 'var(--ctp-subtext0)' }}>{t('admin_commands.loading_nodes')}</p>
  //     </div>
  //   );
  // }

  return (
    <div className="tab-content">
      <SectionNav items={[
        { id: 'admin-target-node', label: t('admin_commands.target_node', 'Target Node') },
<<<<<<< HEAD
        { id: 'radio-config', label: t('admin_commands.radio_configuration', 'Radio Configuration') },
        { id: 'device-config', label: t('admin_commands.device_configuration', 'Device Configuration') },
        { id: 'module-config', label: t('admin_commands.module_configuration', 'Module Configuration') },
=======
        { id: 'admin-set-owner', label: t('admin_commands.set_owner', 'Set Owner') },
        { id: 'admin-device-config', label: t('admin_commands.device_configuration', 'Device Config') },
        { id: 'admin-lora-config', label: t('admin_commands.lora_configuration', 'LoRa Config') },
        { id: 'admin-position-config', label: t('admin_commands.position_configuration', 'Position') },
        { id: 'admin-mqtt-config', label: t('admin_commands.mqtt_configuration', 'MQTT') },
        { id: 'admin-security-config', label: t('admin_commands.security_configuration', 'Security') },
        { id: 'admin-channel-config', label: t('admin_commands.channel_configuration', 'Channels') },
>>>>>>> 42ab87d9
        { id: 'admin-import-export', label: t('admin_commands.config_import_export', 'Import/Export') },
        { id: 'admin-node-management', label: t('admin_commands.node_favorites_ignored', 'Node Management') },
      ]} />

      {/* Node Selection Section */}
      <div id="admin-target-node" className="settings-section">
        <h3>{t('admin_commands.target_node')}</h3>
        <div className="setting-item">
          <label>
            {t('admin_commands.select_node_description')}
            <span className="setting-description">
              {t('admin_commands.select_node_help')}
            </span>
          </label>
          <div ref={searchRef} style={{ position: 'relative', width: '100%', maxWidth: '600px' }}>
            <input
              type="text"
              className="setting-input"
              placeholder={selectedNode ? selectedNode.longName : t('admin_commands.search_node_placeholder')}
              value={searchQuery}
              onChange={(e) => {
                setSearchQuery(e.target.value);
                setShowSearch(true);
              }}
              onFocus={() => setShowSearch(true)}
              disabled={isExecuting || nodeOptions.length === 0}
              style={{ width: '100%' }}
            />
            {showSearch && filteredNodes.length > 0 && (
              <div style={{
                position: 'absolute',
                top: '100%',
                left: 0,
                right: 0,
                marginTop: '4px',
                background: 'var(--ctp-base)',
                border: '2px solid var(--ctp-surface2)',
                borderRadius: '8px',
                maxHeight: '300px',
                overflowY: 'auto',
                zIndex: 1000,
                boxShadow: '0 4px 12px rgba(0, 0, 0, 0.3)'
              }}>
                {filteredNodes.map(node => (
                  <div
                    key={node.nodeNum}
                    onClick={() => handleNodeSelect(node.nodeNum)}
                    style={{
                      padding: '0.75rem 1rem',
                      cursor: 'pointer',
                      borderBottom: '1px solid var(--ctp-surface1)',
                      transition: 'background 0.1s',
                      display: 'flex',
                      justifyContent: 'space-between',
                      alignItems: 'center'
                    }}
                    onMouseEnter={(e) => e.currentTarget.style.background = 'var(--ctp-surface0)'}
                    onMouseLeave={(e) => e.currentTarget.style.background = 'transparent'}
                  >
                    <div>
                      <div style={{ fontWeight: '500', color: 'var(--ctp-text)' }}>
                        {node.longName} {node.isLocal && <span style={{ color: 'var(--ctp-blue)' }}>({t('admin_commands.local_node_indicator')})</span>}
                      </div>
                      <div style={{ fontSize: '0.85rem', color: 'var(--ctp-subtext0)', marginTop: '0.25rem' }}>
                        {node.shortName && node.shortName !== node.longName && `${node.shortName} • `}
                        {node.nodeId}
                      </div>
                    </div>
                    {selectedNodeNum === node.nodeNum && (
                      <span style={{ color: 'var(--ctp-blue)', fontSize: '1.2rem' }}>✓</span>
                    )}
                  </div>
                ))}
              </div>
            )}
          </div>
          {selectedNode && (
            <div style={{ marginTop: '0.75rem', fontSize: '0.875rem', color: 'var(--ctp-subtext0)' }}>
              {selectedNode.isLocal ? (
                <span>{t('admin_commands.local_node_no_passkey')}</span>
              ) : (
                <span>{t('admin_commands.remote_node_passkey')}</span>
              )}
            </div>
          )}
        </div>
        {selectedNode && (
          <div style={{ marginTop: '1rem' }}>
            <button
              onClick={handleLoadAllConfigs}
              disabled={isLoadingAllConfigs || selectedNodeNum === null}
              className="save-button"
              style={{
                width: '100%',
                maxWidth: '600px',
                opacity: (isLoadingAllConfigs || selectedNodeNum === null) ? 0.5 : 1,
                cursor: (isLoadingAllConfigs || selectedNodeNum === null) ? 'not-allowed' : 'pointer'
              }}
            >
              {isLoadingAllConfigs && loadingProgress ? (
                <span>
                  {t('admin_commands.loading_config_progress', {
                    current: loadingProgress.current,
                    total: loadingProgress.total,
                    configType: t(`admin_commands.${loadingProgress.configType}_config_short`, loadingProgress.configType)
                  })}
                </span>
              ) : isLoadingAllConfigs ? (
                t('common.loading')
              ) : (
                t('admin_commands.load_all_configs', 'Load All Config')
              )}
            </button>
          </div>
        )}
      </div>

      {/* Radio Configuration Section */}
      <CollapsibleSection
        id="radio-config"
        title={t('admin_commands.radio_configuration', 'Radio Configuration')}
      >
        {/* LoRa Config Section */}
        <CollapsibleSection
          id="admin-lora-config"
          title={t('admin_commands.lora_configuration')}
          nested={true}
        >
        <div className="setting-item">
          <label style={{ display: 'flex', flexDirection: 'row', alignItems: 'center', gap: '0.5rem', width: '100%' }}>
            <input
              type="checkbox"
              checked={configState.lora.usePreset}
              onChange={(e) => setLoRaConfig({ usePreset: e.target.checked })}
              disabled={isExecuting}
              style={{ width: 'auto', margin: 0, flexShrink: 0 }}
            />
            <div style={{ flex: 1 }}>
              <div>{t('admin_commands.use_modem_preset')}</div>
              <span className="setting-description">{t('admin_commands.use_modem_preset_description')}</span>
            </div>
          </label>
        </div>
        {configState.lora.usePreset ? (
          <div className="setting-item">
            <label>{t('admin_commands.modem_preset')}</label>
            <select
              value={configState.lora.modemPreset}
              onChange={(e) => setLoRaConfig({ modemPreset: Number(e.target.value) })}
              disabled={isExecuting}
              className="setting-input"
              style={{ width: '300px' }}
            >
              {MODEM_PRESET_OPTIONS.map(preset => (
                <option key={preset.value} value={preset.value}>
                  {preset.name} - {preset.description} ({preset.params})
                </option>
              ))}
            </select>
          </div>
        ) : (
          <>
            <div className="setting-item">
              <label>{t('admin_commands.bandwidth')}</label>
              <input
                type="number"
                value={configState.lora.bandwidth}
                onChange={(e) => setLoRaConfig({ bandwidth: Number(e.target.value) })}
                disabled={isExecuting}
                className="setting-input"
                style={{ width: '200px' }}
              />
            </div>
            <div className="setting-item">
              <label>{t('admin_commands.spread_factor')}</label>
              <input
                type="number"
                min="7"
                max="12"
                value={configState.lora.spreadFactor}
                onChange={(e) => setLoRaConfig({ spreadFactor: Number(e.target.value) })}
                disabled={isExecuting}
                className="setting-input"
                style={{ width: '200px' }}
              />
            </div>
            <div className="setting-item">
              <label>Coding Rate</label>
              <input
                type="number"
                value={configState.lora.codingRate}
                onChange={(e) => setLoRaConfig({ codingRate: Number(e.target.value) })}
                disabled={isExecuting}
                className="setting-input"
                style={{ width: '200px' }}
              />
            </div>
            <div className="setting-item">
              <label>Frequency Offset</label>
              <input
                type="number"
                value={configState.lora.frequencyOffset}
                onChange={(e) => setLoRaConfig({ frequencyOffset: Number(e.target.value) })}
                disabled={isExecuting}
                className="setting-input"
                style={{ width: '200px' }}
              />
            </div>
            <div className="setting-item">
              <label>Override Frequency (Hz)</label>
              <input
                type="number"
                value={configState.lora.overrideFrequency}
                onChange={(e) => setLoRaConfig({ overrideFrequency: Number(e.target.value) })}
                disabled={isExecuting}
                className="setting-input"
                style={{ width: '200px' }}
              />
            </div>
          </>
        )}
        <div className="setting-item">
          <label>Region</label>
          <select
            value={configState.lora.region}
            onChange={(e) => setLoRaConfig({ region: Number(e.target.value) })}
            disabled={isExecuting}
            className="setting-input"
            style={{ width: '300px' }}
          >
            {REGION_OPTIONS.map(reg => (
              <option key={reg.value} value={reg.value}>
                {reg.label}
              </option>
            ))}
          </select>
        </div>
        <div className="setting-item">
          <label>Hop Limit (1-7)</label>
          <input
            type="number"
            min="1"
            max="7"
            value={configState.lora.hopLimit}
            onChange={(e) => setLoRaConfig({ hopLimit: Number(e.target.value) })}
            disabled={isExecuting}
            className="setting-input"
            style={{ width: '200px' }}
          />
        </div>
        <div className="setting-item">
          <label>TX Power</label>
          <input
            type="number"
            value={configState.lora.txPower}
            onChange={(e) => setLoRaConfig({ txPower: Number(e.target.value) })}
            disabled={isExecuting}
            className="setting-input"
            style={{ width: '200px' }}
          />
        </div>
        <div className="setting-item">
          <label>Channel Number</label>
          <input
            type="number"
            value={configState.lora.channelNum}
            onChange={(e) => setLoRaConfig({ channelNum: Number(e.target.value) })}
            disabled={isExecuting}
            className="setting-input"
            style={{ width: '200px' }}
          />
        </div>
        <div className="setting-item">
          <label style={{ display: 'flex', flexDirection: 'row', alignItems: 'center', gap: '0.5rem', width: '100%' }}>
            <input
              type="checkbox"
              checked={configState.lora.sx126xRxBoostedGain}
              onChange={(e) => setLoRaConfig({ sx126xRxBoostedGain: e.target.checked })}
              disabled={isExecuting}
              style={{ width: 'auto', margin: 0, flexShrink: 0 }}
            />
            <div style={{ flex: 1 }}>
              <div>SX126x RX Boosted Gain</div>
              <span className="setting-description">Enable boosted RX gain for SX126x radios</span>
            </div>
          </label>
        </div>
        <div className="setting-item">
          <label style={{ display: 'flex', flexDirection: 'row', alignItems: 'center', gap: '0.5rem', width: '100%' }}>
            <input
              type="checkbox"
<<<<<<< HEAD
              checked={configState.lora.ignoreMqtt}
              onChange={(e) => setLoRaConfig({ ignoreMqtt: e.target.checked })}
=======
              checked={ignoreMqtt}
              onChange={(e) => setIgnoreMqtt(e.target.checked)}
>>>>>>> 42ab87d9
              disabled={isExecuting}
              style={{ width: 'auto', margin: 0, flexShrink: 0 }}
            />
            <div style={{ flex: 1 }}>
              <div>{t('admin_commands.ignore_mqtt')}</div>
              <span className="setting-description">{t('admin_commands.ignore_mqtt_description')}</span>
            </div>
          </label>
        </div>
        <div className="setting-item">
          <label style={{ display: 'flex', flexDirection: 'row', alignItems: 'center', gap: '0.5rem', width: '100%' }}>
            <input
              type="checkbox"
<<<<<<< HEAD
              checked={configState.lora.configOkToMqtt}
              onChange={(e) => setLoRaConfig({ configOkToMqtt: e.target.checked })}
=======
              checked={configOkToMqtt}
              onChange={(e) => setConfigOkToMqtt(e.target.checked)}
>>>>>>> 42ab87d9
              disabled={isExecuting}
              style={{ width: 'auto', margin: 0, flexShrink: 0 }}
            />
            <div style={{ flex: 1 }}>
              <div>{t('admin_commands.config_ok_to_mqtt')}</div>
              <span className="setting-description">{t('admin_commands.config_ok_to_mqtt_description')}</span>
            </div>
          </label>
        </div>
        <button
          className="save-button"
          onClick={handleSetLoRaConfig}
          disabled={isExecuting || selectedNodeNum === null}
          style={{
            opacity: (isExecuting || selectedNodeNum === null) ? 0.5 : 1,
            cursor: (isExecuting || selectedNodeNum === null) ? 'not-allowed' : 'pointer'
          }}
        >
          {isExecuting ? t('common.saving') : t('admin_commands.save_lora_config')}
        </button>
      </CollapsibleSection>

        {/* Security Config Section */}
        <CollapsibleSection
          id="admin-security-config"
          title={t('admin_commands.security_configuration')}
          nested={true}
        >
        <p className="setting-description" style={{ marginBottom: '1rem' }}>
          {t('admin_commands.security_config_description')}
        </p>
        <div className="setting-item">
          <label>
            {t('admin_commands.admin_keys')}
            <span className="setting-description">
              {t('admin_commands.admin_keys_description')}
            </span>
          </label>
          {configState.security.adminKeys.map((key, index) => (
            <div key={index} style={{ display: 'flex', gap: '0.5rem', marginBottom: '0.5rem', alignItems: 'center' }}>
              <input
                type="text"
                value={key}
                onChange={(e) => handleAdminKeyChange(index, e.target.value)}
                disabled={isExecuting}
                placeholder={t('admin_commands.admin_key_placeholder')}
                className="setting-input"
                style={{ flex: 1 }}
              />
              {configState.security.adminKeys.length > 1 && (
                <button
                  onClick={() => handleRemoveAdminKey(index)}
                  disabled={isExecuting}
                  style={{
                    padding: '0.5rem 1rem',
                    backgroundColor: 'var(--ctp-red)',
                    color: 'var(--ctp-base)',
                    border: 'none',
                    borderRadius: '4px',
                    cursor: isExecuting ? 'not-allowed' : 'pointer',
                    fontSize: '0.875rem'
                  }}
                >
                  {t('common.remove')}
                </button>
              )}
            </div>
          ))}
        </div>
        <div className="setting-item">
          <label style={{ display: 'flex', flexDirection: 'row', alignItems: 'center', gap: '0.5rem', width: '100%' }}>
            <input
              type="checkbox"
              checked={configState.security.isManaged}
              onChange={(e) => setSecurityConfig({ isManaged: e.target.checked })}
              disabled={isExecuting}
              style={{ width: 'auto', margin: 0, flexShrink: 0 }}
            />
            <div style={{ flex: 1 }}>
              <div>{t('admin_commands.is_managed')}</div>
              <span className="setting-description">{t('admin_commands.is_managed_description')}</span>
            </div>
          </label>
        </div>
        <div className="setting-item">
          <label style={{ display: 'flex', flexDirection: 'row', alignItems: 'center', gap: '0.5rem', width: '100%' }}>
            <input
              type="checkbox"
              checked={configState.security.serialEnabled}
              onChange={(e) => setSecurityConfig({ serialEnabled: e.target.checked })}
              disabled={isExecuting}
              style={{ width: 'auto', margin: 0, flexShrink: 0 }}
            />
            <div style={{ flex: 1 }}>
              <div>{t('admin_commands.serial_enabled')}</div>
              <span className="setting-description">{t('admin_commands.serial_enabled_description')}</span>
            </div>
          </label>
        </div>
        <div className="setting-item">
          <label style={{ display: 'flex', flexDirection: 'row', alignItems: 'center', gap: '0.5rem', width: '100%' }}>
            <input
              type="checkbox"
              checked={configState.security.debugLogApiEnabled}
              onChange={(e) => setSecurityConfig({ debugLogApiEnabled: e.target.checked })}
              disabled={isExecuting}
              style={{ width: 'auto', margin: 0, flexShrink: 0 }}
            />
            <div style={{ flex: 1 }}>
              <div>{t('admin_commands.debug_log_api_enabled')}</div>
              <span className="setting-description">{t('admin_commands.debug_log_api_enabled_description')}</span>
            </div>
          </label>
        </div>
        <div className="setting-item">
          <label style={{ display: 'flex', flexDirection: 'row', alignItems: 'center', gap: '0.5rem', width: '100%' }}>
            <input
              type="checkbox"
              checked={configState.security.adminChannelEnabled}
              onChange={(e) => setSecurityConfig({ adminChannelEnabled: e.target.checked })}
              disabled={isExecuting}
              style={{ width: 'auto', margin: 0, flexShrink: 0 }}
            />
            <div style={{ flex: 1 }}>
              <div>{t('admin_commands.admin_channel_enabled')}</div>
              <span className="setting-description">{t('admin_commands.admin_channel_enabled_description')}</span>
            </div>
          </label>
        </div>
        <button
          className="save-button"
          onClick={handleSetSecurityConfig}
          disabled={isExecuting || selectedNodeNum === null}
          style={{
            opacity: (isExecuting || selectedNodeNum === null) ? 0.5 : 1,
            cursor: (isExecuting || selectedNodeNum === null) ? 'not-allowed' : 'pointer'
          }}
        >
          {isExecuting ? t('common.saving') : t('admin_commands.save_security_config')}
        </button>
      </CollapsibleSection>

<<<<<<< HEAD
        {/* Channel Config Section */}
        <CollapsibleSection
          id="admin-channel-config"
          title={t('admin_commands.channel_configuration')}
          nested={true}
        >
=======
      {/* Security Config Section */}
      <div id="admin-security-config" className="settings-section">
        <div style={{ display: 'flex', justifyContent: 'space-between', alignItems: 'center', marginBottom: '1.5rem', paddingBottom: '0.75rem', borderBottom: '2px solid var(--ctp-surface2)' }}>
          <h3 style={{ margin: 0, borderBottom: 'none', paddingBottom: 0 }}>{t('admin_commands.security_configuration')}</h3>
          <button
            onClick={handleLoadSecurityConfig}
            disabled={isLoadingSecurityConfig || selectedNodeNum === null}
            className="save-button"
            style={{
              opacity: (isLoadingSecurityConfig || selectedNodeNum === null) ? 0.5 : 1,
              cursor: (isLoadingSecurityConfig || selectedNodeNum === null) ? 'not-allowed' : 'pointer'
            }}
          >
            {isLoadingSecurityConfig ? t('common.loading') : t('common.load')}
          </button>
        </div>
        
        <div className="setting-item">
          <label>
            {t('admin_commands.admin_keys')}
            <span className="setting-description">
              {t('admin_commands.admin_keys_description')}
            </span>
          </label>
          <div style={{ display: 'flex', flexDirection: 'column', gap: '0.5rem' }}>
            {adminKeys.map((key, index) => (
              <div key={index} style={{ display: 'flex', gap: '0.5rem', alignItems: 'center' }}>
                <input
                  type="text"
                  value={key}
                  onChange={(e) => handleAdminKeyChange(index, e.target.value)}
                  disabled={isExecuting}
                  placeholder={t('admin_commands.admin_key_placeholder') || 'base64:... or hex string'}
                  className="setting-input"
                  style={{ flex: 1, fontFamily: 'monospace', fontSize: '0.875rem' }}
                />
                {adminKeys.length > 1 && (
                  <button
                    onClick={() => handleRemoveAdminKey(index)}
                    disabled={isExecuting}
                    style={{
                      padding: '0.5rem 1rem',
                      background: 'var(--ctp-red)',
                      color: 'var(--ctp-base)',
                      border: 'none',
                      borderRadius: '4px',
                      cursor: isExecuting ? 'not-allowed' : 'pointer',
                      opacity: isExecuting ? 0.5 : 1
                    }}
                  >
                    {t('common.remove') || 'Remove'}
                  </button>
                )}
              </div>
            ))}
          </div>
        </div>

        <div className="setting-item">
          <label style={{ display: 'flex', flexDirection: 'row', alignItems: 'center', gap: '0.5rem', width: '100%' }}>
            <input
              type="checkbox"
              checked={isManaged}
              onChange={(e) => setIsManaged(e.target.checked)}
              disabled={isExecuting}
              style={{ width: 'auto', margin: 0, flexShrink: 0 }}
            />
            <div style={{ flex: 1 }}>
              <div>{t('admin_commands.is_managed')}</div>
              <span className="setting-description">{t('admin_commands.is_managed_description')}</span>
            </div>
          </label>
        </div>

        <div className="setting-item">
          <label style={{ display: 'flex', flexDirection: 'row', alignItems: 'center', gap: '0.5rem', width: '100%' }}>
            <input
              type="checkbox"
              checked={serialEnabled}
              onChange={(e) => setSerialEnabled(e.target.checked)}
              disabled={isExecuting}
              style={{ width: 'auto', margin: 0, flexShrink: 0 }}
            />
            <div style={{ flex: 1 }}>
              <div>{t('admin_commands.serial_enabled')}</div>
              <span className="setting-description">{t('admin_commands.serial_enabled_description')}</span>
            </div>
          </label>
        </div>

        <div className="setting-item">
          <label style={{ display: 'flex', flexDirection: 'row', alignItems: 'center', gap: '0.5rem', width: '100%' }}>
            <input
              type="checkbox"
              checked={debugLogApiEnabled}
              onChange={(e) => setDebugLogApiEnabled(e.target.checked)}
              disabled={isExecuting}
              style={{ width: 'auto', margin: 0, flexShrink: 0 }}
            />
            <div style={{ flex: 1 }}>
              <div>{t('admin_commands.debug_log_api_enabled')}</div>
              <span className="setting-description">{t('admin_commands.debug_log_api_enabled_description')}</span>
            </div>
          </label>
        </div>

        <div className="setting-item">
          <label style={{ display: 'flex', flexDirection: 'row', alignItems: 'center', gap: '0.5rem', width: '100%' }}>
            <input
              type="checkbox"
              checked={adminChannelEnabled}
              onChange={(e) => setAdminChannelEnabled(e.target.checked)}
              disabled={isExecuting}
              style={{ width: 'auto', margin: 0, flexShrink: 0 }}
            />
            <div style={{ flex: 1 }}>
              <div>{t('admin_commands.admin_channel_enabled')}</div>
              <span className="setting-description">{t('admin_commands.admin_channel_enabled_description')}</span>
            </div>
          </label>
        </div>

        <button
          className="save-button"
          onClick={handleSetSecurityConfig}
          disabled={isExecuting || selectedNodeNum === null}
          style={{
            opacity: (isExecuting || selectedNodeNum === null) ? 0.5 : 1,
            cursor: (isExecuting || selectedNodeNum === null) ? 'not-allowed' : 'pointer'
          }}
        >
          {isExecuting ? t('common.saving') : t('admin_commands.save_security_config')}
        </button>
      </div>

      {/* Channel Config Section */}
      <div id="admin-channel-config" className="settings-section">
        <div style={{ display: 'flex', justifyContent: 'space-between', alignItems: 'center', marginBottom: '1.5rem', paddingBottom: '0.75rem', borderBottom: '2px solid var(--ctp-surface2)' }}>
          <h3 style={{ margin: 0, borderBottom: 'none', paddingBottom: 0 }}>{t('admin_commands.channel_configuration')}</h3>
          <button
            onClick={handleLoadChannels}
            disabled={isLoadingChannels || selectedNodeNum === null}
            className="save-button"
            style={{
              opacity: (isLoadingChannels || selectedNodeNum === null) ? 0.5 : 1,
              cursor: (isLoadingChannels || selectedNodeNum === null) ? 'not-allowed' : 'pointer'
            }}
          >
            {isLoadingChannels ? (channelLoadProgress || t('admin_commands.loading_channels')) : t('common.load')}
          </button>
        </div>
>>>>>>> 42ab87d9
        <p className="setting-description" style={{ marginBottom: '1rem' }}>
          {t('admin_commands.channel_config_description')}
        </p>

        <div style={{ display: 'grid', gap: '1rem' }}>
          {Array.from({ length: 8 }, (_, index) => {
            // Determine which channels to use
            const localNodeNum = nodes.find(n => (n.user?.id || n.nodeId) === currentNodeId)?.nodeNum;
            const isLocalNode = selectedNodeNum === localNodeNum || selectedNodeNum === 0;
            
            // Always start with empty channels - they will be populated when Load is clicked
            // For local nodes: use channels from props only if they've been explicitly loaded
            // For remote nodes: use remoteNodeChannels (starts empty, populated by Load button)
            let channelsToUse: Channel[];
            if (isLocalNode) {
              // For local node, also use remoteNodeChannels if loaded (to maintain consistency)
              // This ensures local node channels also start empty until Load is clicked
              channelsToUse = remoteNodeChannels.length > 0 ? remoteNodeChannels : [];
            } else {
              // For remote nodes, ALWAYS use remoteNodeChannels (starts empty, populated by Load button)
              channelsToUse = remoteNodeChannels;
            }
            
            const channel = channelsToUse.find(ch => ch.id === index);
            
            return (
              <div
                key={index}
                style={{
                  border: channel?.role === 1
                    ? '2px solid var(--ctp-blue)'
                    : '1px solid var(--ctp-surface1)',
                  borderRadius: '8px',
                  padding: '1rem',
                  backgroundColor: channel ? 'var(--ctp-surface0)' : 'var(--ctp-mantle)',
                  opacity: channel?.role === 0 ? 0.5 : 1,
                  boxShadow: channel?.role === 1 ? '0 0 10px rgba(137, 180, 250, 0.3)' : 'none'
                }}
              >
                <div style={{ display: 'flex', justifyContent: 'space-between', alignItems: 'flex-start', marginBottom: '0.75rem' }}>
                  <div>
                    <h4 style={{ margin: 0, color: 'var(--ctp-text)' }}>
                      {t('admin_commands.channel_slot', { index })}: {channel ? (
                        <>
                          {channel.name && channel.name.trim().length > 0 ? channel.name : <span style={{ color: 'var(--ctp-subtext0)', fontStyle: 'italic' }}>{t('admin_commands.unnamed')}</span>}
                          {channel.role === 1 && <span style={{ marginLeft: '0.5rem', color: 'var(--ctp-blue)', fontSize: '0.8rem' }}>★ {t('admin_commands.primary')}</span>}
                          {channel.role === 2 && <span style={{ marginLeft: '0.5rem', color: 'var(--ctp-green)', fontSize: '0.8rem' }}>● {t('admin_commands.secondary')}</span>}
                          {channel.role === 0 && <span style={{ marginLeft: '0.5rem', color: 'var(--ctp-overlay0)', fontSize: '0.8rem' }}>⊘ {t('admin_commands.disabled')}</span>}
                        </>
                      ) : <span style={{ color: 'var(--ctp-subtext0)', fontStyle: 'italic' }}>{t('admin_commands.empty')}</span>}
                    </h4>
                    {channel && (
                      <div style={{ marginTop: '0.5rem', fontSize: '0.9rem', color: 'var(--ctp-subtext1)' }}>
                        <div>{channel.psk && channel.psk !== 'AQ==' ? `🔒 ${t('admin_commands.encrypted')}` : `🔓 ${t('admin_commands.unencrypted')}`}</div>
                        <div>
                          {channel.uplinkEnabled ? `↑ ${t('admin_commands.uplink')} ` : ''}
                          {channel.downlinkEnabled ? `↓ ${t('admin_commands.downlink')}` : ''}
                          {!channel.uplinkEnabled && !channel.downlinkEnabled && t('admin_commands.no_bridge')}
                        </div>
                      </div>
                    )}
                  </div>
                  <div style={{ display: 'flex', gap: '0.5rem' }}>
                    <button
                      onClick={() => handleEditChannel(index)}
                      disabled={isExecuting || selectedNodeNum === null}
                      style={{
                        padding: '0.5rem 0.75rem',
                        fontSize: '0.9rem',
                        backgroundColor: 'var(--ctp-blue)',
                        color: 'var(--ctp-base)',
                        border: 'none',
                        borderRadius: '4px',
                        cursor: (isExecuting || selectedNodeNum === null) ? 'not-allowed' : 'pointer',
                        opacity: (isExecuting || selectedNodeNum === null) ? 0.5 : 1
                      }}
                    >
                      ✏️ {t('common.edit')}
                    </button>
                    {channel && (
                      <button
                        onClick={() => handleExportChannel(index)}
                        disabled={isExecuting || selectedNodeNum === null}
                        style={{
                          padding: '0.5rem 0.75rem',
                          fontSize: '0.9rem',
                          backgroundColor: 'var(--ctp-green)',
                          color: 'var(--ctp-base)',
                          border: 'none',
                          borderRadius: '4px',
                          cursor: (isExecuting || selectedNodeNum === null) ? 'not-allowed' : 'pointer',
                          opacity: (isExecuting || selectedNodeNum === null) ? 0.5 : 1
                        }}
                      >
                        📥 {t('common.export')}
                      </button>
                    )}
                    <button
                      onClick={() => handleImportClick(index)}
                      disabled={isExecuting || selectedNodeNum === null}
                      style={{
                        padding: '0.5rem 0.75rem',
                        fontSize: '0.9rem',
                        backgroundColor: 'var(--ctp-yellow)',
                        color: 'var(--ctp-base)',
                        border: 'none',
                        borderRadius: '4px',
                        cursor: (isExecuting || selectedNodeNum === null) ? 'not-allowed' : 'pointer',
                        opacity: (isExecuting || selectedNodeNum === null) ? 0.5 : 1
                      }}
                    >
                      📤 {t('common.import')}
                    </button>
                  </div>
                </div>
              </div>
            );
          })}
        </div>
      </CollapsibleSection>
      </CollapsibleSection>

      {/* Device Configuration Section */}
      <DeviceConfigurationSection
        CollapsibleSection={CollapsibleSection}
        ownerLongName={configState.owner.longName}
        ownerShortName={configState.owner.shortName}
        ownerIsUnmessagable={configState.owner.isUnmessagable}
        onOwnerConfigChange={handleOwnerConfigChange}
        onSaveOwnerConfig={handleSetOwner}
        deviceRole={configState.device.role}
        nodeInfoBroadcastSecs={configState.device.nodeInfoBroadcastSecs}
        isRoleDropdownOpen={isRoleDropdownOpen}
        onDeviceConfigChange={handleDeviceConfigChange}
        onRoleDropdownToggle={() => setIsRoleDropdownOpen(!isRoleDropdownOpen)}
        onRoleChange={handleRoleChange}
        onSaveDeviceConfig={handleSetDeviceConfig}
        positionBroadcastSecs={configState.position.positionBroadcastSecs}
        positionSmartEnabled={configState.position.positionSmartEnabled}
        fixedPosition={configState.position.fixedPosition}
        fixedLatitude={configState.position.fixedLatitude}
        fixedLongitude={configState.position.fixedLongitude}
        fixedAltitude={configState.position.fixedAltitude}
        gpsUpdateInterval={configState.position.gpsUpdateInterval}
        rxGpio={configState.position.rxGpio}
        txGpio={configState.position.txGpio}
        gpsEnGpio={configState.position.gpsEnGpio}
        broadcastSmartMinimumDistance={configState.position.broadcastSmartMinimumDistance}
        broadcastSmartMinimumIntervalSecs={configState.position.broadcastSmartMinimumIntervalSecs}
        gpsMode={configState.position.gpsMode}
        positionFlagAltitude={configState.position.positionFlags.altitude}
        positionFlagAltitudeMsl={configState.position.positionFlags.altitudeMsl}
        positionFlagGeoidalSeparation={configState.position.positionFlags.geoidalSeparation}
        positionFlagDop={configState.position.positionFlags.dop}
        positionFlagHvdop={configState.position.positionFlags.hvdop}
        positionFlagSatinview={configState.position.positionFlags.satinview}
        positionFlagSeqNo={configState.position.positionFlags.seqNo}
        positionFlagTimestamp={configState.position.positionFlags.timestamp}
        positionFlagHeading={configState.position.positionFlags.heading}
        positionFlagSpeed={configState.position.positionFlags.speed}
        onPositionConfigChange={handlePositionConfigChange}
        onPositionFlagChange={handlePositionFlagChange}
        onSavePositionConfig={handleSetPositionConfig}
        bluetoothEnabled={configState.bluetooth.enabled}
        bluetoothMode={configState.bluetooth.mode}
        bluetoothFixedPin={configState.bluetooth.fixedPin}
        onBluetoothConfigChange={handleBluetoothConfigChange}
        onSaveBluetoothConfig={handleSetBluetoothConfig}
        isExecuting={isExecuting}
        selectedNodeNum={selectedNodeNum}
      />

      {/* Module Configuration Section */}
      <ModuleConfigurationSection
        CollapsibleSection={CollapsibleSection}
        mqttEnabled={configState.mqtt.enabled}
        mqttAddress={configState.mqtt.address}
        mqttUsername={configState.mqtt.username}
        mqttPassword={configState.mqtt.password}
        mqttEncryptionEnabled={configState.mqtt.encryptionEnabled}
        mqttJsonEnabled={configState.mqtt.jsonEnabled}
        mqttRoot={configState.mqtt.root}
        onMQTTConfigChange={handleMQTTConfigChange}
        onSaveMQTTConfig={handleSetMQTTConfig}
        neighborInfoEnabled={configState.neighborInfo.enabled}
        neighborInfoUpdateInterval={configState.neighborInfo.updateInterval}
        neighborInfoTransmitOverLora={configState.neighborInfo.transmitOverLora}
        onNeighborInfoConfigChange={handleNeighborInfoConfigChange}
        onSaveNeighborInfoConfig={handleSetNeighborInfoConfig}
        isExecuting={isExecuting}
        selectedNodeNum={selectedNodeNum}
      />

      {/* Import/Export Configuration Section */}
      <CollapsibleSection
        id="admin-import-export"
        title={t('admin_commands.config_import_export')}
      >
        <p style={{ color: 'var(--ctp-subtext0)', marginBottom: '1rem' }}>
          {t('admin_commands.config_import_export_description')}
        </p>
        <div style={{ display: 'flex', gap: '1rem', marginBottom: '1.5rem' }}>
          <button
            onClick={() => setShowConfigImportModal(true)}
            disabled={selectedNodeNum === null || isExecuting}
            style={{
              backgroundColor: 'var(--ctp-blue)',
              color: '#fff',
              padding: '0.75rem 1.5rem',
              border: 'none',
              borderRadius: '4px',
              cursor: (selectedNodeNum === null || isExecuting) ? 'not-allowed' : 'pointer',
              fontSize: '1rem',
              fontWeight: 'bold',
              opacity: (selectedNodeNum === null || isExecuting) ? 0.5 : 1
            }}
          >
            📥 {t('admin_commands.import_configuration')}
          </button>
          <button
            onClick={async () => {
              if (selectedNodeNum === null) {
                showToast(t('admin_commands.please_select_node'), 'error');
                return;
              }

              const localNodeNum = nodeOptions.find(n => n.isLocal)?.nodeNum;
              const isLocalNode = selectedNodeNum === localNodeNum || selectedNodeNum === 0;

              // For remote nodes, load channels and LoRa config before opening modal
              if (!isLocalNode) {
                try {
                  showToast(t('admin_commands.loading_remote_config'), 'info');
                  
                  // Load channels and LoRa config in parallel
                  await Promise.all([
                    handleLoadChannels(),
                    handleLoadAllConfigs()
                  ]);
                  
                  showToast(t('admin_commands.config_loaded_success'), 'success');
                } catch (error: any) {
                  showToast(error.message || t('admin_commands.failed_load_config'), 'error');
                  return; // Don't open modal if loading failed
                }
              }

              // Open the export modal
              setShowConfigExportModal(true);
            }}
            disabled={selectedNodeNum === null || isExecuting || isLoadingChannels || isLoadingAllConfigs}
            style={{
              backgroundColor: 'var(--ctp-green)',
              color: '#fff',
              padding: '0.75rem 1.5rem',
              border: 'none',
              borderRadius: '4px',
              cursor: (selectedNodeNum === null || isExecuting || isLoadingChannels || isLoadingAllConfigs) ? 'not-allowed' : 'pointer',
              fontSize: '1rem',
              fontWeight: 'bold',
              opacity: (selectedNodeNum === null || isExecuting || isLoadingChannels || isLoadingAllConfigs) ? 0.5 : 1
            }}
          >
            {(isLoadingChannels || isLoadingAllConfigs) ? t('common.loading') : `📤 ${t('admin_commands.export_configuration')}`}
          </button>
        </div>
      </CollapsibleSection>

      {/* Node Favorites & Ignored Section */}
      <CollapsibleSection
        id="admin-node-management"
        title={t('admin_commands.node_favorites_ignored')}
      >
        <p style={{ color: 'var(--ctp-subtext0)', marginBottom: '1.5rem' }}>
          {t('admin_commands.node_favorites_ignored_description')}
        </p>
        
        <div className="setting-item">
          <label>
            {t('admin_commands.select_node_to_manage')}
            <span className="setting-description">
              {t('admin_commands.select_node_to_manage_description')}
            </span>
          </label>
          <div ref={nodeManagementSearchRef} style={{ position: 'relative', width: '100%', maxWidth: '600px' }}>
            <input
              type="text"
              className="setting-input"
              placeholder={nodeManagementNodeNum !== null 
                ? nodeOptions.find(n => n.nodeNum === nodeManagementNodeNum)?.longName || t('admin_commands.node_fallback', { nodeNum: nodeManagementNodeNum })
                : t('admin_commands.search_node_to_manage')}
              value={nodeManagementSearchQuery}
              onChange={(e) => {
                setNodeManagementSearchQuery(e.target.value);
                setShowNodeManagementSearch(true);
              }}
              onFocus={() => setShowNodeManagementSearch(true)}
              disabled={isExecuting || nodeOptions.length === 0}
              style={{ width: '100%' }}
            />
            {showNodeManagementSearch && filteredNodesForManagement.length > 0 && (
              <div style={{
                position: 'absolute',
                top: '100%',
                left: 0,
                right: 0,
                marginTop: '4px',
                background: 'var(--ctp-base)',
                border: '2px solid var(--ctp-surface2)',
                borderRadius: '8px',
                maxHeight: '300px',
                overflowY: 'auto',
                zIndex: 1000,
                boxShadow: '0 4px 12px rgba(0, 0, 0, 0.3)'
              }}>
                {filteredNodesForManagement.map(node => (
                  <div
                    key={node.nodeNum}
                    onClick={() => {
                      setNodeManagementNodeNum(node.nodeNum);
                      setShowNodeManagementSearch(false);
                      setNodeManagementSearchQuery(node.longName);
                    }}
                    style={{
                      padding: '0.75rem 1rem',
                      cursor: 'pointer',
                      borderBottom: '1px solid var(--ctp-surface1)',
                      transition: 'background 0.1s',
                      display: 'flex',
                      justifyContent: 'space-between',
                      alignItems: 'center'
                    }}
                    onMouseEnter={(e) => e.currentTarget.style.background = 'var(--ctp-surface0)'}
                    onMouseLeave={(e) => e.currentTarget.style.background = 'transparent'}
                  >
                    <div style={{ flex: 1 }}>
                      <div style={{ fontWeight: '500', color: 'var(--ctp-text)', display: 'flex', alignItems: 'center', gap: '0.5rem', flexWrap: 'wrap' }}>
                        <span>{node.longName}</span>
                        {node.isLocal && <span style={{ color: 'var(--ctp-blue)', fontSize: '0.85rem' }}>({t('admin_commands.local_node_indicator')})</span>}
                        {node.isFavorite && (
                          <span style={{ 
                            backgroundColor: 'var(--ctp-yellow)', 
                            color: 'var(--ctp-base)', 
                            padding: '0.125rem 0.5rem', 
                            borderRadius: '4px', 
                            fontSize: '0.75rem',
                            fontWeight: '600'
                          }}>
                            ⭐ {t('admin_commands.favorite')}
                          </span>
                        )}
                        {node.isIgnored && (
                          <span style={{ 
                            backgroundColor: 'var(--ctp-red)', 
                            color: 'var(--ctp-base)', 
                            padding: '0.125rem 0.5rem', 
                            borderRadius: '4px', 
                            fontSize: '0.75rem',
                            fontWeight: '600'
                          }}>
                            🚫 {t('admin_commands.ignored')}
                          </span>
                        )}
                      </div>
                      <div style={{ fontSize: '0.85rem', color: 'var(--ctp-subtext0)', marginTop: '0.25rem' }}>
                        {node.shortName && node.shortName !== node.longName && `${node.shortName} • `}
                        {node.nodeId}
                      </div>
                    </div>
                    {nodeManagementNodeNum === node.nodeNum && (
                      <span style={{ color: 'var(--ctp-blue)', fontSize: '1.2rem' }}>✓</span>
                    )}
                  </div>
                ))}
              </div>
            )}
          </div>
          {nodeManagementNodeNum !== null && (() => {
            const selectedNode = nodeOptions.find(n => n.nodeNum === nodeManagementNodeNum);
            // When managing a remote node, only use remote status (don't fall back to local status)
            // When managing local node, use local status from nodeOptions
            const remoteStatus = isManagingRemoteNode ? remoteNodeStatus.get(nodeManagementNodeNum) : null;
            const isFavorite = isManagingRemoteNode 
              ? (remoteStatus?.isFavorite ?? false)  // Remote: only use remote status, default to false
              : (selectedNode?.isFavorite ?? false);  // Local: use local status
            const isIgnored = isManagingRemoteNode 
              ? (remoteStatus?.isIgnored ?? false)    // Remote: only use remote status, default to false
              : (selectedNode?.isIgnored ?? false);   // Local: use local status
            return (
              <div style={{ marginTop: '0.75rem', fontSize: '0.875rem', color: 'var(--ctp-subtext0)' }}>
                {t('admin_commands.selected')}: {selectedNode?.longName || t('admin_commands.node_fallback', { nodeNum: nodeManagementNodeNum })}
                {(isFavorite || isIgnored) && (
                  <span style={{ marginLeft: '0.5rem' }}>
                    {isFavorite && <span style={{ color: 'var(--ctp-yellow)' }}>⭐ {t('admin_commands.favorite')}</span>}
                    {isIgnored && <span style={{ color: 'var(--ctp-red)', marginLeft: '0.5rem' }}>🚫 {t('admin_commands.ignored')}</span>}
                  </span>
                )}
              </div>
            );
          })()}
        </div>

        <div style={{ display: 'flex', gap: '1rem', flexWrap: 'wrap', marginTop: '1.5rem' }}>
          <div style={{ flex: 1, minWidth: '200px' }}>
            <h4 style={{ marginBottom: '0.75rem', color: 'var(--ctp-text)' }}>⭐ {t('admin_commands.favorites')}</h4>
            {(() => {
              const selectedNode = nodeManagementNodeNum !== null ? nodeOptions.find(n => n.nodeNum === nodeManagementNodeNum) : null;
              // When managing a remote node, only use remote status (don't fall back to local status)
              // When managing local node, use local status from nodeOptions
              const remoteStatus = isManagingRemoteNode && nodeManagementNodeNum !== null ? remoteNodeStatus.get(nodeManagementNodeNum) : null;
              const isCurrentlyFavorite = isManagingRemoteNode
                ? (remoteStatus?.isFavorite ?? false)  // Remote: only use remote status, default to false
                : (selectedNode?.isFavorite ?? false); // Local: use local status
              const isDisabled = isExecuting || nodeManagementNodeNum === null;
              
              return (
                <div style={{ display: 'flex', gap: '0.5rem', flexWrap: 'wrap' }}>
                  <button
                    onClick={handleSetFavoriteNode}
                    disabled={isDisabled || isCurrentlyFavorite}
                    style={{
                      flex: 1,
                      padding: '0.75rem 1rem',
                      backgroundColor: isCurrentlyFavorite ? 'var(--ctp-surface1)' : 'var(--ctp-yellow)',
                      color: isCurrentlyFavorite ? 'var(--ctp-subtext0)' : 'var(--ctp-base)',
                      border: 'none',
                      borderRadius: '4px',
                      cursor: (isDisabled || isCurrentlyFavorite) ? 'not-allowed' : 'pointer',
                      fontSize: '0.9rem',
                      fontWeight: '500',
                      opacity: (isDisabled || isCurrentlyFavorite) ? 0.6 : 1
                    }}
                  >
                    {isCurrentlyFavorite ? t('admin_commands.already_favorite') : t('admin_commands.set_as_favorite')}
                  </button>
                  <button
                    onClick={handleRemoveFavoriteNode}
                    disabled={isDisabled || !isCurrentlyFavorite}
                    style={{
                      flex: 1,
                      padding: '0.75rem 1rem',
                      backgroundColor: !isCurrentlyFavorite ? 'var(--ctp-surface1)' : 'var(--ctp-surface2)',
                      color: 'var(--ctp-text)',
                      border: 'none',
                      borderRadius: '4px',
                      cursor: (isDisabled || !isCurrentlyFavorite) ? 'not-allowed' : 'pointer',
                      fontSize: '0.9rem',
                      fontWeight: '500',
                      opacity: (isDisabled || !isCurrentlyFavorite) ? 0.6 : 1
                    }}
                  >
                    {t('admin_commands.remove_favorite')}
                  </button>
                </div>
              );
            })()}
          </div>
          <div style={{ flex: 1, minWidth: '200px' }}>
            <h4 style={{ marginBottom: '0.75rem', color: 'var(--ctp-text)' }}>🚫 {t('admin_commands.ignored_nodes')}</h4>
            {(() => {
              const selectedNode = nodeManagementNodeNum !== null ? nodeOptions.find(n => n.nodeNum === nodeManagementNodeNum) : null;
              // When managing a remote node, only use remote status (don't fall back to local status)
              // When managing local node, use local status from nodeOptions
              const remoteStatus = isManagingRemoteNode && nodeManagementNodeNum !== null ? remoteNodeStatus.get(nodeManagementNodeNum) : null;
              const isCurrentlyIgnored = isManagingRemoteNode
                ? (remoteStatus?.isIgnored ?? false)   // Remote: only use remote status, default to false
                : (selectedNode?.isIgnored ?? false);   // Local: use local status
              const isDisabled = isExecuting || nodeManagementNodeNum === null;
              
              return (
                <div style={{ display: 'flex', gap: '0.5rem', flexWrap: 'wrap' }}>
                  <button
                    onClick={handleSetIgnoredNode}
                    disabled={isDisabled || isCurrentlyIgnored}
                    style={{
                      flex: 1,
                      padding: '0.75rem 1rem',
                      backgroundColor: isCurrentlyIgnored ? 'var(--ctp-surface1)' : 'var(--ctp-red)',
                      color: isCurrentlyIgnored ? 'var(--ctp-subtext0)' : 'var(--ctp-base)',
                      border: 'none',
                      borderRadius: '4px',
                      cursor: (isDisabled || isCurrentlyIgnored) ? 'not-allowed' : 'pointer',
                      fontSize: '0.9rem',
                      fontWeight: '500',
                      opacity: (isDisabled || isCurrentlyIgnored) ? 0.6 : 1
                    }}
                  >
                    {isCurrentlyIgnored ? t('admin_commands.already_ignored') : t('admin_commands.set_as_ignored')}
                  </button>
                  <button
                    onClick={handleRemoveIgnoredNode}
                    disabled={isDisabled || !isCurrentlyIgnored}
                    style={{
                      flex: 1,
                      padding: '0.75rem 1rem',
                      backgroundColor: !isCurrentlyIgnored ? 'var(--ctp-surface1)' : 'var(--ctp-surface2)',
                      color: 'var(--ctp-text)',
                      border: 'none',
                      borderRadius: '4px',
                      cursor: (isDisabled || !isCurrentlyIgnored) ? 'not-allowed' : 'pointer',
                      fontSize: '0.9rem',
                      fontWeight: '500',
                      opacity: (isDisabled || !isCurrentlyIgnored) ? 0.6 : 1
                    }}
                  >
                    {t('admin_commands.remove_ignored')}
                  </button>
                </div>
              );
            })()}
          </div>
        </div>
        <p style={{ marginTop: '1rem', fontSize: '0.85rem', color: 'var(--ctp-subtext1)', fontStyle: 'italic' }}>
          {t('admin_commands.firmware_requirement_note')}
        </p>
      </CollapsibleSection>

      {/* Channel Edit Modal */}
      {showChannelEditModal && editingChannelSlot !== null && (
        <div
          style={{
            position: 'fixed',
            top: 0,
            left: 0,
            right: 0,
            bottom: 0,
            backgroundColor: 'rgba(0, 0, 0, 0.7)',
            display: 'flex',
            justifyContent: 'center',
            alignItems: 'center',
            zIndex: 10000
          }}
          onClick={() => {
            setShowChannelEditModal(false);
            setEditingChannelSlot(null);
          }}
        >
          <div
            style={{
              background: 'var(--ctp-base)',
              padding: '2rem',
              borderRadius: '8px',
              maxWidth: '600px',
              width: '90%',
              maxHeight: '90vh',
              overflowY: 'auto',
              border: '2px solid var(--ctp-surface2)'
            }}
            onClick={(e) => e.stopPropagation()}
          >
            <h3 style={{ marginTop: 0, marginBottom: '1.5rem', color: 'var(--ctp-text)' }}>
              {t('admin_commands.edit_channel', { slot: editingChannelSlot })}
            </h3>
            
            <div className="setting-item">
              <label>
                {t('admin_commands.channel_name')}
                <span className="setting-description">{t('admin_commands.channel_name_description')}</span>
              </label>
              <input
                type="text"
                maxLength={11}
                value={channelName}
                onChange={(e) => setChannelName(e.target.value)}
                disabled={isExecuting}
                placeholder={t('admin_commands.channel_name_placeholder')}
                className="setting-input"
                style={{ width: '100%' }}
              />
            </div>

            <div className="setting-item">
              <label>
                {t('admin_commands.psk')}
                <span className="setting-description">{t('admin_commands.psk_description')}</span>
              </label>
              <input
                type="text"
                value={channelPsk}
                onChange={(e) => setChannelPsk(e.target.value)}
                disabled={isExecuting}
                placeholder={t('admin_commands.psk_placeholder')}
                className="setting-input"
                style={{ width: '100%' }}
              />
            </div>

            <div className="setting-item">
              <label>
                {t('admin_commands.channel_role')}
                <span className="setting-description">{t('admin_commands.channel_role_description')}</span>
              </label>
              <select
                value={channelRole}
                onChange={(e) => setChannelRole(Number(e.target.value))}
                disabled={isExecuting}
                className="setting-input"
                style={{ width: '100%' }}
              >
                <option value={1}>{t('admin_commands.primary')}</option>
                <option value={2}>{t('admin_commands.secondary')}</option>
                <option value={0}>{t('admin_commands.disabled')}</option>
              </select>
            </div>

            <div className="setting-item">
              <label style={{ display: 'flex', flexDirection: 'row', alignItems: 'center', gap: '0.5rem', width: '100%' }}>
                <input
                  type="checkbox"
                  checked={channelUplinkEnabled}
                  onChange={(e) => setChannelUplinkEnabled(e.target.checked)}
                  disabled={isExecuting}
                  style={{ width: 'auto', margin: 0, flexShrink: 0 }}
                />
                <div style={{ flex: 1 }}>
                  <div>{t('admin_commands.uplink_enabled')}</div>
                  <span className="setting-description">{t('admin_commands.uplink_enabled_description')}</span>
                </div>
              </label>
            </div>

            <div className="setting-item">
              <label style={{ display: 'flex', flexDirection: 'row', alignItems: 'center', gap: '0.5rem', width: '100%' }}>
                <input
                  type="checkbox"
                  checked={channelDownlinkEnabled}
                  onChange={(e) => setChannelDownlinkEnabled(e.target.checked)}
                  disabled={isExecuting}
                  style={{ width: 'auto', margin: 0, flexShrink: 0 }}
                />
                <div style={{ flex: 1 }}>
                  <div>{t('admin_commands.downlink_enabled')}</div>
                  <span className="setting-description">{t('admin_commands.downlink_enabled_description')}</span>
                </div>
              </label>
            </div>

            <div className="setting-item">
              <label>
                {t('admin_commands.position_precision')}
                <span className="setting-description">{t('admin_commands.position_precision_description')}</span>
              </label>
              <input
                type="number"
                min="0"
                max="32"
                value={channelPositionPrecision}
                onChange={(e) => setChannelPositionPrecision(Number(e.target.value))}
                disabled={isExecuting}
                className="setting-input"
                style={{ width: '100%' }}
              />
            </div>

            <div style={{ display: 'flex', gap: '1rem', marginTop: '1.5rem' }}>
              <button
                className="save-button"
                onClick={handleSaveChannel}
                disabled={isExecuting || selectedNodeNum === null}
                style={{
                  opacity: (isExecuting || selectedNodeNum === null) ? 0.5 : 1,
                  cursor: (isExecuting || selectedNodeNum === null) ? 'not-allowed' : 'pointer'
                }}
              >
                {isExecuting ? t('common.saving') : t('admin_commands.save_channel')}
              </button>
              <button
                onClick={() => {
                  setShowChannelEditModal(false);
                  setEditingChannelSlot(null);
                }}
                disabled={isExecuting}
                style={{
                  padding: '0.75rem 1.5rem',
                  backgroundColor: 'var(--ctp-surface0)',
                  color: 'var(--ctp-text)',
                  border: '1px solid var(--ctp-surface2)',
                  borderRadius: '4px',
                  cursor: isExecuting ? 'not-allowed' : 'pointer',
                  fontSize: '1rem',
                  fontWeight: 'bold'
                }}
              >
                {t('common.cancel')}
              </button>
            </div>
          </div>
        </div>
      )}

      {/* Import Channel Modal */}
      {showImportModal && importSlotId !== null && (
        <div
          style={{
            position: 'fixed',
            top: 0,
            left: 0,
            right: 0,
            bottom: 0,
            backgroundColor: 'rgba(0, 0, 0, 0.7)',
            display: 'flex',
            alignItems: 'center',
            justifyContent: 'center',
            zIndex: 10000
          }}
          onClick={() => !isExecuting && setShowImportModal(false)}
        >
          <div
            style={{
              backgroundColor: 'var(--ctp-base)',
              borderRadius: '8px',
              padding: '1.5rem',
              maxWidth: '500px',
              width: '90%',
              maxHeight: '80vh',
              overflowY: 'auto'
            }}
            onClick={(e) => e.stopPropagation()}
          >
            <h3 style={{ marginTop: 0 }}>{t('admin_commands.import_channel', { slot: importSlotId })}</h3>

            <div className="setting-item">
              <label htmlFor="import-file">
                {t('admin_commands.select_json_file')}
                <span className="setting-description">{t('admin_commands.select_json_file_description')}</span>
              </label>
              <input
                ref={fileInputRef}
                id="import-file"
                type="file"
                accept=".json"
                onChange={handleFileSelect}
                style={{
                  width: '100%',
                  padding: '0.5rem',
                  marginTop: '0.5rem'
                }}
              />
            </div>

            {importFileContent && (
              <div style={{ marginTop: '1rem' }}>
                <label>{t('admin_commands.preview')}:</label>
                <pre
                  style={{
                    backgroundColor: 'var(--ctp-surface0)',
                    padding: '0.75rem',
                    borderRadius: '4px',
                    fontSize: '0.85rem',
                    maxHeight: '200px',
                    overflowY: 'auto'
                  }}
                >
                  {importFileContent}
                </pre>
              </div>
            )}

            <div style={{ display: 'flex', gap: '0.5rem', marginTop: '1.5rem' }}>
              <button
                onClick={handleImportChannel}
                disabled={isExecuting || !importFileContent}
                style={{
                  flex: 1,
                  padding: '0.75rem',
                  backgroundColor: 'var(--ctp-green)',
                  color: 'var(--ctp-base)',
                  border: 'none',
                  borderRadius: '4px',
                  cursor: (isExecuting || !importFileContent) ? 'not-allowed' : 'pointer',
                  opacity: (isExecuting || !importFileContent) ? 0.6 : 1
                }}
              >
                {isExecuting ? t('admin_commands.importing') : t('admin_commands.import_channel_button')}
              </button>
              <button
                onClick={() => setShowImportModal(false)}
                disabled={isExecuting}
                style={{
                  flex: 1,
                  padding: '0.75rem',
                  backgroundColor: 'var(--ctp-surface1)',
                  color: 'var(--ctp-text)',
                  border: 'none',
                  borderRadius: '4px',
                  cursor: isExecuting ? 'not-allowed' : 'pointer'
                }}
              >
                {t('common.cancel')}
              </button>
            </div>
          </div>
        </div>
      )}

      {/* Reboot and Purge Command Section - Moved to bottom, matching Device page style */}
      <CollapsibleSection
        id="admin-reboot-purge"
        title={`⚠️ ${t('admin_commands.warning')}`}
        className="danger-zone"
      >
        <h2 style={{ color: '#ff4444', marginTop: 0, marginBottom: '1rem' }}>⚠️ {t('admin_commands.warning')}</h2>
        <p style={{ fontSize: '1.1rem', fontWeight: 'bold' }}>
          {t('admin_commands.warning_message')}
        </p>
        <p>
          {t('admin_commands.warning_description')}
        </p>
        <div style={{ marginTop: '1.5rem', display: 'flex', gap: '1rem', flexWrap: 'wrap' }}>
          <div style={{ display: 'flex', gap: '1rem', alignItems: 'center', flexWrap: 'wrap' }}>
            <label style={{ display: 'flex', alignItems: 'center', gap: '0.5rem', color: 'var(--ctp-text)' }}>
              {t('admin_commands.reboot_delay_label')}:
              <input
                type="number"
                min="0"
                max="60"
                value={rebootSeconds}
                onChange={(e) => setRebootSeconds(Number(e.target.value))}
                disabled={isExecuting || selectedNodeNum === null}
                className="setting-input"
                style={{ width: '100px' }}
              />
            </label>
            <button
              onClick={handleReboot}
              disabled={isExecuting || selectedNodeNum === null}
              style={{
                backgroundColor: '#ff6b6b',
                color: '#fff',
                padding: '0.75rem 1.5rem',
                border: 'none',
                borderRadius: '4px',
                cursor: (isExecuting || selectedNodeNum === null) ? 'not-allowed' : 'pointer',
                fontSize: '1rem',
                fontWeight: 'bold',
                opacity: (isExecuting || selectedNodeNum === null) ? 0.6 : 1
              }}
            >
              🔄 {t('admin_commands.reboot_device')}
            </button>
          </div>
          <button
            onClick={handlePurgeNodeDb}
            disabled={isExecuting || selectedNodeNum === null}
            style={{
              backgroundColor: '#d32f2f',
              color: '#fff',
              padding: '0.75rem 1.5rem',
              border: 'none',
              borderRadius: '4px',
              cursor: (isExecuting || selectedNodeNum === null) ? 'not-allowed' : 'pointer',
              fontSize: '1rem',
              fontWeight: 'bold',
              opacity: (isExecuting || selectedNodeNum === null) ? 0.6 : 1
            }}
          >
            🗑️ {t('admin_commands.purge_node_database')}
          </button>
        </div>
      </CollapsibleSection>

      {/* Import/Export Config Modals */}
      {showConfigImportModal && (
        <ImportConfigModal
          isOpen={showConfigImportModal}
          onClose={() => setShowConfigImportModal(false)}
          onImportSuccess={async () => {
            showToast(t('admin_commands.configuration_imported_success'), 'success');
            setShowConfigImportModal(false);
            // Refresh channels if local node
            const localNodeNum = nodeOptions.find(n => n.isLocal)?.nodeNum;
            if (selectedNodeNum === localNodeNum || selectedNodeNum === 0) {
              if (_onChannelsUpdated) {
                _onChannelsUpdated();
              }
            } else {
              // For remote nodes, reload channels
              await handleLoadChannels();
            }
          }}
          nodeNum={selectedNodeNum !== null ? selectedNodeNum : undefined}
        />
      )}

      {showConfigExportModal && (
        <ExportConfigModal
          isOpen={showConfigExportModal}
          onClose={() => setShowConfigExportModal(false)}
          channels={selectedNodeNum !== null ? (() => {
            const localNodeNum = nodeOptions.find(n => n.isLocal)?.nodeNum;
            const isLocalNode = selectedNodeNum === localNodeNum || selectedNodeNum === 0;
            if (isLocalNode) {
              // For local nodes, use remoteNodeChannels if loaded (to match what's displayed), otherwise use empty array
              // This ensures consistency between what's displayed and what gets exported
              // Both display and export should show empty until Load is clicked
              return remoteNodeChannels.length > 0 ? remoteNodeChannels : [];
            } else {
              // For remote nodes, use remoteNodeChannels directly (it's already a Channel[] array)
              return remoteNodeChannels || [];
            }
          })() : []}
          deviceConfig={{
            lora: {
              usePreset: configState.lora.usePreset,
              modemPreset: configState.lora.modemPreset,
              region: configState.lora.region,
              hopLimit: configState.lora.hopLimit
            }
          }}
          nodeNum={selectedNodeNum !== null ? selectedNodeNum : undefined}
        />
      )}
    </div>
  );
};

export default AdminCommandsTab;<|MERGE_RESOLUTION|>--- conflicted
+++ resolved
@@ -58,49 +58,6 @@
   const [rebootSeconds, setRebootSeconds] = useState(5);
   const [isRoleDropdownOpen, setIsRoleDropdownOpen] = useState(false);
 
-<<<<<<< HEAD
-=======
-  // LoRa Config state
-  const [usePreset, setUsePreset] = useState(true);
-  const [modemPreset, setModemPreset] = useState<number>(0);
-  const [bandwidth, setBandwidth] = useState<number>(250);
-  const [spreadFactor, setSpreadFactor] = useState<number>(11);
-  const [codingRate, setCodingRate] = useState<number>(8);
-  const [frequencyOffset, setFrequencyOffset] = useState<number>(0);
-  const [overrideFrequency, setOverrideFrequency] = useState<number>(0);
-  const [region, setRegion] = useState<number>(0);
-  const [hopLimit, setHopLimit] = useState<number>(3);
-  const [txPower, setTxPower] = useState<number>(0);
-  const [channelNum, setChannelNum] = useState<number>(0);
-  const [sx126xRxBoostedGain, setSx126xRxBoostedGain] = useState<boolean>(false);
-  const [ignoreMqtt, setIgnoreMqtt] = useState<boolean>(false);
-  const [configOkToMqtt, setConfigOkToMqtt] = useState<boolean>(false);
-
-  // Position Config state
-  const [positionBroadcastSecs, setPositionBroadcastSecs] = useState(900);
-  const [positionSmartEnabled, setPositionSmartEnabled] = useState(true);
-  const [fixedPosition, setFixedPosition] = useState(false);
-  const [fixedLatitude, setFixedLatitude] = useState<number>(0);
-  const [fixedLongitude, setFixedLongitude] = useState<number>(0);
-  const [fixedAltitude, setFixedAltitude] = useState<number>(0);
-
-  // MQTT Config state
-  const [mqttEnabled, setMqttEnabled] = useState(false);
-  const [mqttAddress, setMqttAddress] = useState('');
-  const [mqttUsername, setMqttUsername] = useState('');
-  const [mqttPassword, setMqttPassword] = useState('');
-  const [mqttEncryptionEnabled, setMqttEncryptionEnabled] = useState(true);
-  const [mqttJsonEnabled, setMqttJsonEnabled] = useState(false);
-  const [mqttRoot, setMqttRoot] = useState('');
-
-  // Security Config state
-  const [adminKeys, setAdminKeys] = useState<string[]>(['']);
-  const [isManaged, setIsManaged] = useState<boolean>(false);
-  const [serialEnabled, setSerialEnabled] = useState<boolean>(false);
-  const [debugLogApiEnabled, setDebugLogApiEnabled] = useState<boolean>(false);
-  const [adminChannelEnabled, setAdminChannelEnabled] = useState<boolean>(false);
-
->>>>>>> 42ab87d9
   // Channel Config state - for editing a specific channel
   const [editingChannelSlot, setEditingChannelSlot] = useState<number | null>(null);
   const [channelName, setChannelName] = useState('');
@@ -119,19 +76,16 @@
   const [importFileContent, setImportFileContent] = useState('');
   const fileInputRef = useRef<HTMLInputElement>(null);
 
-<<<<<<< HEAD
   // Loading state for all configs
   const [isLoadingAllConfigs, setIsLoadingAllConfigs] = useState(false);
   const [loadingProgress, setLoadingProgress] = useState<{ current: number; total: number; configType: string } | null>(null);
-=======
-  // Loading states for each section
+  // Individual loading states (for backward compatibility with existing handlers)
   const [isLoadingOwner, setIsLoadingOwner] = useState(false);
   const [isLoadingDeviceConfig, setIsLoadingDeviceConfig] = useState(false);
   const [isLoadingLoRaConfig, setIsLoadingLoRaConfig] = useState(false);
   const [isLoadingPositionConfig, setIsLoadingPositionConfig] = useState(false);
   const [isLoadingMQTTConfig, setIsLoadingMQTTConfig] = useState(false);
   const [isLoadingSecurityConfig, setIsLoadingSecurityConfig] = useState(false);
->>>>>>> 42ab87d9
 
   // Node management state (favorites/ignored)
   const [nodeManagementNodeNum, setNodeManagementNodeNum] = useState<number | null>(null);
@@ -366,7 +320,6 @@
 
       await loadConfig('lora', 2, (result) => {
         const config = result.config;
-<<<<<<< HEAD
         setLoRaConfig({
           usePreset: config.usePreset,
           modemPreset: config.modemPreset,
@@ -385,33 +338,6 @@
         });
       });
       await new Promise(resolve => setTimeout(resolve, 200));
-=======
-        if (config.usePreset !== undefined) setUsePreset(config.usePreset);
-        if (config.modemPreset !== undefined) setModemPreset(config.modemPreset);
-        if (config.bandwidth !== undefined) setBandwidth(config.bandwidth);
-        if (config.spreadFactor !== undefined) setSpreadFactor(config.spreadFactor);
-        if (config.codingRate !== undefined) setCodingRate(config.codingRate);
-        if (config.frequencyOffset !== undefined) setFrequencyOffset(config.frequencyOffset);
-        if (config.overrideFrequency !== undefined) setOverrideFrequency(config.overrideFrequency);
-        if (config.region !== undefined) setRegion(config.region);
-        if (config.hopLimit !== undefined) setHopLimit(config.hopLimit);
-        if (config.txPower !== undefined) setTxPower(config.txPower);
-        if (config.channelNum !== undefined) setChannelNum(config.channelNum);
-        if (config.sx126xRxBoostedGain !== undefined) setSx126xRxBoostedGain(config.sx126xRxBoostedGain);
-        if (config.ignoreMqtt !== undefined) setIgnoreMqtt(config.ignoreMqtt);
-        if (config.configOkToMqtt !== undefined) setConfigOkToMqtt(config.configOkToMqtt);
-        showToast(t('admin_commands.lora_config_loaded'), 'success');
-      } else {
-        throw new Error(t('admin_commands.no_config_data'));
-      }
-    } catch (error: any) {
-      showToast(error.message || t('admin_commands.failed_load_lora_config'), 'error');
-      throw error; // Re-throw so Promise.all() can catch it
-    } finally {
-      setIsLoadingLoRaConfig(false);
-    }
-  };
->>>>>>> 42ab87d9
 
       await loadConfig('position', 3, (result) => {
         const config = result.config;
@@ -1074,19 +1000,11 @@
     const config: any = {
       usePreset: configState.lora.usePreset,
       hopLimit: validHopLimit,
-<<<<<<< HEAD
       txPower: configState.lora.txPower,
       channelNum: configState.lora.channelNum,
       sx126xRxBoostedGain: configState.lora.sx126xRxBoostedGain,
       ignoreMqtt: configState.lora.ignoreMqtt,
       configOkToMqtt: configState.lora.configOkToMqtt
-=======
-      txPower,
-      channelNum,
-      sx126xRxBoostedGain,
-      ignoreMqtt,
-      configOkToMqtt
->>>>>>> 42ab87d9
     };
 
     if (configState.lora.usePreset) {
@@ -1162,8 +1080,6 @@
     }
   };
 
-<<<<<<< HEAD
-
   const handleSetSecurityConfig = useCallback(async () => {
     // Filter out empty admin keys
     const validAdminKeys = configState.security.adminKeys.filter(key => key && key.trim().length > 0);
@@ -1174,56 +1090,6 @@
       serialEnabled: configState.security.serialEnabled,
       debugLogApiEnabled: configState.security.debugLogApiEnabled,
       adminChannelEnabled: configState.security.adminChannelEnabled
-=======
-  const handleLoadSecurityConfig = async () => {
-    if (selectedNodeNum === null) {
-      showToast(t('admin_commands.please_select_node'), 'error');
-      return;
-    }
-
-    setIsLoadingSecurityConfig(true);
-    try {
-      const result = await apiService.post<{ config: any }>('/api/admin/load-config', {
-        nodeNum: selectedNodeNum,
-        configType: 'security'
-      });
-      
-      if (result?.config) {
-        const config = result.config;
-        if (config.adminKeys !== undefined) {
-          // Set admin keys, but only add empty field if we have fewer than 3 keys (max 3)
-          if (config.adminKeys.length === 0) {
-            setAdminKeys(['']);
-          } else if (config.adminKeys.length < 3) {
-            setAdminKeys([...config.adminKeys, '']);
-          } else {
-            setAdminKeys(config.adminKeys.slice(0, 3)); // Ensure max 3 keys
-          }
-        }
-        if (config.isManaged !== undefined) setIsManaged(config.isManaged);
-        if (config.serialEnabled !== undefined) setSerialEnabled(config.serialEnabled);
-        if (config.debugLogApiEnabled !== undefined) setDebugLogApiEnabled(config.debugLogApiEnabled);
-        if (config.adminChannelEnabled !== undefined) setAdminChannelEnabled(config.adminChannelEnabled);
-        showToast(t('admin_commands.security_config_loaded'), 'success');
-      }
-    } catch (error: any) {
-      showToast(error.message || t('admin_commands.failed_load_security_config'), 'error');
-    } finally {
-      setIsLoadingSecurityConfig(false);
-    }
-  };
-
-  const handleSetSecurityConfig = async () => {
-    // Filter out empty admin keys
-    const validAdminKeys = adminKeys.filter(key => key && key.trim().length > 0);
-    
-    const config: any = {
-      adminKeys: validAdminKeys,
-      isManaged,
-      serialEnabled,
-      debugLogApiEnabled,
-      adminChannelEnabled
->>>>>>> 42ab87d9
     };
 
     try {
@@ -1232,7 +1098,6 @@
       // Error already handled by executeCommand (toast shown)
       console.error('Set security config command failed:', error);
     }
-<<<<<<< HEAD
   }, [configState.security, executeCommand]);
 
   const handleSetBluetoothConfig = useCallback(async () => {
@@ -1309,28 +1174,6 @@
     if (configState.security.adminKeys.length === 1) {
       setAdminKey(0, '');
     }
-=======
-  };
-
-  const handleAdminKeyChange = (index: number, value: string) => {
-    const newKeys = [...adminKeys];
-    newKeys[index] = value;
-    // Add a new empty field if the last field is being filled, but only if we have fewer than 3 keys (max 3)
-    if (index === adminKeys.length - 1 && value.trim().length > 0 && adminKeys.length < 3) {
-      newKeys.push('');
-    }
-    // Ensure we never exceed 3 keys
-    setAdminKeys(newKeys.slice(0, 3));
-  };
-
-  const handleRemoveAdminKey = (index: number) => {
-    const newKeys = adminKeys.filter((_, i) => i !== index);
-    // Ensure at least one field remains
-    if (newKeys.length === 0) {
-      newKeys.push('');
-    }
-    setAdminKeys(newKeys);
->>>>>>> 42ab87d9
   };
 
   const handleRoleChange = (newRole: number) => {
@@ -1710,19 +1553,9 @@
     <div className="tab-content">
       <SectionNav items={[
         { id: 'admin-target-node', label: t('admin_commands.target_node', 'Target Node') },
-<<<<<<< HEAD
         { id: 'radio-config', label: t('admin_commands.radio_configuration', 'Radio Configuration') },
         { id: 'device-config', label: t('admin_commands.device_configuration', 'Device Configuration') },
         { id: 'module-config', label: t('admin_commands.module_configuration', 'Module Configuration') },
-=======
-        { id: 'admin-set-owner', label: t('admin_commands.set_owner', 'Set Owner') },
-        { id: 'admin-device-config', label: t('admin_commands.device_configuration', 'Device Config') },
-        { id: 'admin-lora-config', label: t('admin_commands.lora_configuration', 'LoRa Config') },
-        { id: 'admin-position-config', label: t('admin_commands.position_configuration', 'Position') },
-        { id: 'admin-mqtt-config', label: t('admin_commands.mqtt_configuration', 'MQTT') },
-        { id: 'admin-security-config', label: t('admin_commands.security_configuration', 'Security') },
-        { id: 'admin-channel-config', label: t('admin_commands.channel_configuration', 'Channels') },
->>>>>>> 42ab87d9
         { id: 'admin-import-export', label: t('admin_commands.config_import_export', 'Import/Export') },
         { id: 'admin-node-management', label: t('admin_commands.node_favorites_ignored', 'Node Management') },
       ]} />
@@ -2014,13 +1847,8 @@
           <label style={{ display: 'flex', flexDirection: 'row', alignItems: 'center', gap: '0.5rem', width: '100%' }}>
             <input
               type="checkbox"
-<<<<<<< HEAD
               checked={configState.lora.ignoreMqtt}
               onChange={(e) => setLoRaConfig({ ignoreMqtt: e.target.checked })}
-=======
-              checked={ignoreMqtt}
-              onChange={(e) => setIgnoreMqtt(e.target.checked)}
->>>>>>> 42ab87d9
               disabled={isExecuting}
               style={{ width: 'auto', margin: 0, flexShrink: 0 }}
             />
@@ -2034,13 +1862,8 @@
           <label style={{ display: 'flex', flexDirection: 'row', alignItems: 'center', gap: '0.5rem', width: '100%' }}>
             <input
               type="checkbox"
-<<<<<<< HEAD
               checked={configState.lora.configOkToMqtt}
               onChange={(e) => setLoRaConfig({ configOkToMqtt: e.target.checked })}
-=======
-              checked={configOkToMqtt}
-              onChange={(e) => setConfigOkToMqtt(e.target.checked)}
->>>>>>> 42ab87d9
               disabled={isExecuting}
               style={{ width: 'auto', margin: 0, flexShrink: 0 }}
             />
@@ -2183,166 +2006,12 @@
         </button>
       </CollapsibleSection>
 
-<<<<<<< HEAD
         {/* Channel Config Section */}
         <CollapsibleSection
           id="admin-channel-config"
           title={t('admin_commands.channel_configuration')}
           nested={true}
         >
-=======
-      {/* Security Config Section */}
-      <div id="admin-security-config" className="settings-section">
-        <div style={{ display: 'flex', justifyContent: 'space-between', alignItems: 'center', marginBottom: '1.5rem', paddingBottom: '0.75rem', borderBottom: '2px solid var(--ctp-surface2)' }}>
-          <h3 style={{ margin: 0, borderBottom: 'none', paddingBottom: 0 }}>{t('admin_commands.security_configuration')}</h3>
-          <button
-            onClick={handleLoadSecurityConfig}
-            disabled={isLoadingSecurityConfig || selectedNodeNum === null}
-            className="save-button"
-            style={{
-              opacity: (isLoadingSecurityConfig || selectedNodeNum === null) ? 0.5 : 1,
-              cursor: (isLoadingSecurityConfig || selectedNodeNum === null) ? 'not-allowed' : 'pointer'
-            }}
-          >
-            {isLoadingSecurityConfig ? t('common.loading') : t('common.load')}
-          </button>
-        </div>
-        
-        <div className="setting-item">
-          <label>
-            {t('admin_commands.admin_keys')}
-            <span className="setting-description">
-              {t('admin_commands.admin_keys_description')}
-            </span>
-          </label>
-          <div style={{ display: 'flex', flexDirection: 'column', gap: '0.5rem' }}>
-            {adminKeys.map((key, index) => (
-              <div key={index} style={{ display: 'flex', gap: '0.5rem', alignItems: 'center' }}>
-                <input
-                  type="text"
-                  value={key}
-                  onChange={(e) => handleAdminKeyChange(index, e.target.value)}
-                  disabled={isExecuting}
-                  placeholder={t('admin_commands.admin_key_placeholder') || 'base64:... or hex string'}
-                  className="setting-input"
-                  style={{ flex: 1, fontFamily: 'monospace', fontSize: '0.875rem' }}
-                />
-                {adminKeys.length > 1 && (
-                  <button
-                    onClick={() => handleRemoveAdminKey(index)}
-                    disabled={isExecuting}
-                    style={{
-                      padding: '0.5rem 1rem',
-                      background: 'var(--ctp-red)',
-                      color: 'var(--ctp-base)',
-                      border: 'none',
-                      borderRadius: '4px',
-                      cursor: isExecuting ? 'not-allowed' : 'pointer',
-                      opacity: isExecuting ? 0.5 : 1
-                    }}
-                  >
-                    {t('common.remove') || 'Remove'}
-                  </button>
-                )}
-              </div>
-            ))}
-          </div>
-        </div>
-
-        <div className="setting-item">
-          <label style={{ display: 'flex', flexDirection: 'row', alignItems: 'center', gap: '0.5rem', width: '100%' }}>
-            <input
-              type="checkbox"
-              checked={isManaged}
-              onChange={(e) => setIsManaged(e.target.checked)}
-              disabled={isExecuting}
-              style={{ width: 'auto', margin: 0, flexShrink: 0 }}
-            />
-            <div style={{ flex: 1 }}>
-              <div>{t('admin_commands.is_managed')}</div>
-              <span className="setting-description">{t('admin_commands.is_managed_description')}</span>
-            </div>
-          </label>
-        </div>
-
-        <div className="setting-item">
-          <label style={{ display: 'flex', flexDirection: 'row', alignItems: 'center', gap: '0.5rem', width: '100%' }}>
-            <input
-              type="checkbox"
-              checked={serialEnabled}
-              onChange={(e) => setSerialEnabled(e.target.checked)}
-              disabled={isExecuting}
-              style={{ width: 'auto', margin: 0, flexShrink: 0 }}
-            />
-            <div style={{ flex: 1 }}>
-              <div>{t('admin_commands.serial_enabled')}</div>
-              <span className="setting-description">{t('admin_commands.serial_enabled_description')}</span>
-            </div>
-          </label>
-        </div>
-
-        <div className="setting-item">
-          <label style={{ display: 'flex', flexDirection: 'row', alignItems: 'center', gap: '0.5rem', width: '100%' }}>
-            <input
-              type="checkbox"
-              checked={debugLogApiEnabled}
-              onChange={(e) => setDebugLogApiEnabled(e.target.checked)}
-              disabled={isExecuting}
-              style={{ width: 'auto', margin: 0, flexShrink: 0 }}
-            />
-            <div style={{ flex: 1 }}>
-              <div>{t('admin_commands.debug_log_api_enabled')}</div>
-              <span className="setting-description">{t('admin_commands.debug_log_api_enabled_description')}</span>
-            </div>
-          </label>
-        </div>
-
-        <div className="setting-item">
-          <label style={{ display: 'flex', flexDirection: 'row', alignItems: 'center', gap: '0.5rem', width: '100%' }}>
-            <input
-              type="checkbox"
-              checked={adminChannelEnabled}
-              onChange={(e) => setAdminChannelEnabled(e.target.checked)}
-              disabled={isExecuting}
-              style={{ width: 'auto', margin: 0, flexShrink: 0 }}
-            />
-            <div style={{ flex: 1 }}>
-              <div>{t('admin_commands.admin_channel_enabled')}</div>
-              <span className="setting-description">{t('admin_commands.admin_channel_enabled_description')}</span>
-            </div>
-          </label>
-        </div>
-
-        <button
-          className="save-button"
-          onClick={handleSetSecurityConfig}
-          disabled={isExecuting || selectedNodeNum === null}
-          style={{
-            opacity: (isExecuting || selectedNodeNum === null) ? 0.5 : 1,
-            cursor: (isExecuting || selectedNodeNum === null) ? 'not-allowed' : 'pointer'
-          }}
-        >
-          {isExecuting ? t('common.saving') : t('admin_commands.save_security_config')}
-        </button>
-      </div>
-
-      {/* Channel Config Section */}
-      <div id="admin-channel-config" className="settings-section">
-        <div style={{ display: 'flex', justifyContent: 'space-between', alignItems: 'center', marginBottom: '1.5rem', paddingBottom: '0.75rem', borderBottom: '2px solid var(--ctp-surface2)' }}>
-          <h3 style={{ margin: 0, borderBottom: 'none', paddingBottom: 0 }}>{t('admin_commands.channel_configuration')}</h3>
-          <button
-            onClick={handleLoadChannels}
-            disabled={isLoadingChannels || selectedNodeNum === null}
-            className="save-button"
-            style={{
-              opacity: (isLoadingChannels || selectedNodeNum === null) ? 0.5 : 1,
-              cursor: (isLoadingChannels || selectedNodeNum === null) ? 'not-allowed' : 'pointer'
-            }}
-          >
-            {isLoadingChannels ? (channelLoadProgress || t('admin_commands.loading_channels')) : t('common.load')}
-          </button>
-        </div>
->>>>>>> 42ab87d9
         <p className="setting-description" style={{ marginBottom: '1rem' }}>
           {t('admin_commands.channel_config_description')}
         </p>
