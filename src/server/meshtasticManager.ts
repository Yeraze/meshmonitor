--- conflicted
+++ resolved
@@ -7151,11 +7151,7 @@
               0: 'device',
               1: 'position',  // POSITION_CONFIG (was incorrectly 6)
               5: 'lora',
-<<<<<<< HEAD
               6: 'bluetooth',  // BLUETOOTH_CONFIG (for completeness)
-=======
-              6: 'position',
->>>>>>> 42ab87d9
               7: 'security'  // SECURITY_CONFIG
             };
             const configKey = deviceConfigMap[configType];
