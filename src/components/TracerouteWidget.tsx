--- conflicted
+++ resolved
@@ -463,20 +463,19 @@
           <div className="traceroute-no-data">{t('dashboard.widget.traceroute.no_data')}</div>
         ) : (
           <div className="traceroute-details">
-<<<<<<< HEAD
             <div className="traceroute-header-row">
               <div className="traceroute-timestamp">
-                Last: {formatTimestamp(traceroute.timestamp || traceroute.createdAt || 0)}
+                {t('dashboard.widget.traceroute.last_traceroute')}: {formatTimestamp(traceroute.timestamp || traceroute.createdAt || 0)}
               </div>
               {mapData && mapData.nodes.length >= 2 && (
                 <button 
                   className="traceroute-map-toggle-inline"
                   onClick={() => setShowMap(!showMap)}
-                  title={showMap ? 'Hide map' : 'Show map'}
+                  title={showMap ? t('dashboard.widget.traceroute.hide_map') : t('dashboard.widget.traceroute.show_map')}
                 >
                   {showMap ? '📝 Text' : '🗺️ Map'}
                   {mapData.nodes.length < (mapData.forwardPositions.length + mapData.backPositions.length) / 2 && (
-                    <span className="traceroute-map-warning" title="Some nodes have no position data">⚠️</span>
+                    <span className="traceroute-map-warning" title={t('dashboard.widget.traceroute.no_position_warning')}>⚠️</span>
                   )}
                 </button>
               )}
@@ -546,8 +545,8 @@
                       ))}
                     </MapContainer>
                     <div className="traceroute-map-legend">
-                      <span className="legend-item"><span className="legend-color" style={{ background: '#4CAF50' }}></span> Forward</span>
-                      <span className="legend-item"><span className="legend-color" style={{ background: '#2196F3' }}></span> Return</span>
+                      <span className="legend-item"><span className="legend-color" style={{ background: '#4CAF50' }}></span> {t('dashboard.widget.traceroute.forward')}</span>
+                      <span className="legend-item"><span className="legend-color" style={{ background: '#2196F3' }}></span> {t('dashboard.widget.traceroute.return')}</span>
                     </div>
                   </div>
               </div>
@@ -557,7 +556,7 @@
             {!showMap && (
               <>
                 {renderRoute(
-                  'Forward Path:',
+                  t('dashboard.widget.traceroute.forward_path'),
                   traceroute.fromNodeNum,
                   traceroute.toNodeNum,
                   traceroute.route,
@@ -565,33 +564,13 @@
                 )}
 
                 {renderRoute(
-                  'Return Path:',
+                  t('dashboard.widget.traceroute.return_path'),
                   traceroute.toNodeNum,
                   traceroute.fromNodeNum,
                   traceroute.routeBack,
                   traceroute.snrBack
                 )}
               </>
-=======
-            <div className="traceroute-timestamp">
-              {t('dashboard.widget.traceroute.last_traceroute')}: {formatTimestamp(traceroute.timestamp || traceroute.createdAt || 0)}
-            </div>
-
-            {renderRoute(
-              t('dashboard.widget.traceroute.forward_path'),
-              traceroute.fromNodeNum,
-              traceroute.toNodeNum,
-              traceroute.route,
-              traceroute.snrTowards
-            )}
-
-            {renderRoute(
-              t('dashboard.widget.traceroute.return_path'),
-              traceroute.toNodeNum,
-              traceroute.fromNodeNum,
-              traceroute.routeBack,
-              traceroute.snrBack
->>>>>>> 3fac6b6b
             )}
           </div>
         )}
